--- conflicted
+++ resolved
@@ -9,21 +9,13 @@
 
 
 import logging
-<<<<<<< HEAD
 import sys
 from typing import Any
-=======
->>>>>>> f6c0214a
 
 from omegaconf import DictConfig
 from pydantic import BaseModel as PydanticBaseModel
 from pydantic import Field
-<<<<<<< HEAD
 from pydantic_core import ValidationError
-=======
-from pydantic import model_validator
-from typing_extensions import Self
->>>>>>> f6c0214a
 
 from anemoi.utils.schemas import BaseModel
 from anemoi.utils.schemas.errors import CUSTOM_MESSAGES
@@ -41,11 +33,7 @@
 class NodeSchema(BaseModel):
     node_builder: NodeBuilderSchemas
     "Node builder schema."
-<<<<<<< HEAD
     attributes: dict[str, NodeAttributeSchemas] = Field(default_factory=dict)
-=======
-    attributes: dict[str, NodeAttributeSchemas] | None = None
->>>>>>> f6c0214a
     "Dictionary of attributes with names as keys and anemoi.graphs.nodes.attributes objects as values."
 
 
@@ -61,18 +49,11 @@
 
 
 class BaseGraphSchema(PydanticBaseModel):
-<<<<<<< HEAD
     nodes: dict[str, NodeSchema] = Field(default_factory=dict)
     "Nodes schema for all types of nodes (ex. data, hidden)."
     edges: list[EdgeSchema] = Field(default_factory=list)
-=======
-    nodes: dict[str, NodeSchema] | None = Field(default=None)
-    "Nodes schema for all types of nodes (ex. data, hidden)."
-    edges: list[EdgeSchema] | None = Field(default=None)
->>>>>>> f6c0214a
     "List of edges schema."
     post_processors: list[ProcessorSchemas] = Field(default_factory=list)
-<<<<<<< HEAD
 
     def model_dump(self, by_alias: bool = False) -> DictConfig:
         dumped_model = super().model_dump(by_alias=by_alias)
@@ -100,18 +81,4 @@
         LOGGER.error(errors)  # noqa: TRY400
         sys.exit(0)
     else:
-        return config
-=======
-    data: str = Field(example="data")
-    "Key name for the data nodes. Default to 'data'."
-    hidden: str | list[str] = Field(example="hidden")
-    "Key name for the hidden nodes. Default to 'hidden'."
-    # TODO(Helen): Needs to be adjusted for more complex graph setups
-
-    @model_validator(mode="after")
-    def check_if_nodes_edges_present_if_overwrite(self) -> Self:
-        if self.overwrite and ("nodes" not in self.model_fields_set or "edges" not in self.model_fields_set):
-            msg = "If overwrite is True, nodes and edges must be provided."
-            raise ValueError(msg)
-        return self
->>>>>>> f6c0214a
+        return config