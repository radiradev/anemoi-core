from __future__ import annotations

import logging
import time
from abc import ABC
from abc import abstractmethod

import networkx as nx
import numpy as np
import torch
from anemoi.utils.config import DotDict
from hydra.utils import instantiate
<<<<<<< HEAD
=======
from scipy.sparse import coo_matrix
from sklearn.neighbors import NearestNeighbors
>>>>>>> 986ee9ed
from torch_geometric.data import HeteroData
from torch_geometric.data.storage import NodeStorage
from torch_geometric.nn import knn
from torch_geometric.nn import radius

from anemoi.graphs import EARTH_RADIUS
<<<<<<< HEAD
from anemoi.graphs.generate import hexagonal
from anemoi.graphs.generate import icosahedral
from anemoi.graphs.generate.transforms import latlon_rad_to_cartesian_torch
from anemoi.graphs.nodes.builder import HexNodes
from anemoi.graphs.nodes.builder import TriNodes
=======
from anemoi.graphs.generate import hex_icosahedron
from anemoi.graphs.generate import tri_icosahedron
from anemoi.graphs.nodes.builders.from_refined_icosahedron import HexNodes
from anemoi.graphs.nodes.builders.from_refined_icosahedron import LimitedAreaHexNodes
from anemoi.graphs.nodes.builders.from_refined_icosahedron import LimitedAreaTriNodes
from anemoi.graphs.nodes.builders.from_refined_icosahedron import TriNodes
>>>>>>> 986ee9ed
from anemoi.graphs.utils import get_grid_reference_distance

LOGGER = logging.getLogger(__name__)


class BaseEdgeBuilder(ABC):
    """Base class for edge builders."""

    def __init__(
        self,
        source_name: str,
        target_name: str,
        source_mask_attr_name: str | None = None,
        target_mask_attr_name: str | None = None,
    ):
        self.source_name = source_name
        self.target_name = target_name
        self.source_mask_attr_name = source_mask_attr_name
        self.target_mask_attr_name = target_mask_attr_name

    @property
    def name(self) -> tuple[str, str, str]:
        """Name of the edge subgraph."""
        return self.source_name, "to", self.target_name

    @abstractmethod
    def compute_edge_index(self, source_nodes: NodeStorage, target_nodes: NodeStorage) -> torch.Tensor: ...

    def prepare_node_data(self, graph: HeteroData) -> tuple[NodeStorage, NodeStorage]:
        """Prepare node information and get source and target nodes."""
        return graph[self.source_name], graph[self.target_name]

    def get_edge_index(self, graph: HeteroData) -> torch.Tensor:
        """Get the edge index."""
        source_nodes, target_nodes = self.prepare_node_data(graph)
        return self.compute_edge_index(source_nodes, target_nodes)

    def register_edges(self, graph: HeteroData) -> HeteroData:
        """Register edges in the graph.

        Parameters
        ----------
        graph : HeteroData
            The graph to register the edges.

        Returns
        -------
        HeteroData
            The graph with the registered edges.
        """
        graph[self.name].edge_index = self.get_edge_index(graph)
        graph[self.name].edge_type = type(self).__name__
        return graph

    def register_attributes(self, graph: HeteroData, config: DotDict) -> HeteroData:
        """Register attributes in the edges of the graph specified.

        Parameters
        ----------
        graph : HeteroData
            The graph to register the attributes.
        config : DotDict
            The configuration of the attributes.

        Returns
        -------
        HeteroData
            The graph with the registered attributes.
        """
        for attr_name, attr_config in config.items():
            edge_index = graph[self.name].edge_index
            source_coords = graph[self.name[0]].x[edge_index[0]]
            target_coords = graph[self.name[2]].x[edge_index[1]]
            edge_builder = instantiate(attr_config)
            graph[self.name][attr_name] = edge_builder(x=(source_coords, target_coords), edge_index=edge_index)
        return graph

    def update_graph(self, graph: HeteroData, attrs_config: DotDict | None = None) -> HeteroData:
        """Update the graph with the edges.

        Parameters
        ----------
        graph : HeteroData
            The graph.
        attrs_config : DotDict
            The configuration of the edge attributes.

        Returns
        -------
        HeteroData
            The graph with the edges.
        """
        t0 = time.time()
        graph = self.register_edges(graph)
        t1 = time.time()
        LOGGER.info("Time to register edge indices (%s): %.2f s", self.__class__.__name__, t1 - t0)

<<<<<<< HEAD
        if attrs_config is None:
            return graph

        t0 = time.time()
        graph = self.register_attributes(graph, attrs_config)
        t1 = time.time()
        LOGGER.info("Time to register edge attributes (%s): %.2f s", self.__class__.__name__, t1 - t0)
=======
        if attrs_config is not None:
            graph = self.register_attributes(graph, attrs_config)
>>>>>>> 986ee9ed

        return graph


class NodeMaskingMixin:
    """Mixin class for masking source/target nodes when building edges."""

    def get_node_coordinates(
        self, source_nodes: NodeStorage, target_nodes: NodeStorage
    ) -> tuple[np.ndarray, np.ndarray]:
        """Get the node coordinates."""
        source_coords, target_coords = source_nodes.x.numpy(), target_nodes.x.numpy()

        if self.source_mask_attr_name is not None:
            source_coords = source_coords[source_nodes[self.source_mask_attr_name].squeeze()]

        if self.target_mask_attr_name is not None:
            target_coords = target_coords[target_nodes[self.target_mask_attr_name].squeeze()]

        return source_coords, target_coords

    def undo_masking(self, adj_matrix, source_nodes: NodeStorage, target_nodes: NodeStorage):
        if self.target_mask_attr_name is not None:
            target_mask = target_nodes[self.target_mask_attr_name].squeeze()
            target_mapper = dict(zip(list(range(len(adj_matrix.row))), np.where(target_mask)[0]))
            adj_matrix.row = np.vectorize(target_mapper.get)(adj_matrix.row)

        if self.source_mask_attr_name is not None:
            source_mask = source_nodes[self.source_mask_attr_name].squeeze()
            source_mapper = dict(zip(list(range(len(adj_matrix.col))), np.where(source_mask)[0]))
            adj_matrix.col = np.vectorize(source_mapper.get)(adj_matrix.col)

        if self.source_mask_attr_name is not None or self.target_mask_attr_name is not None:
            true_shape = target_nodes.x.shape[0], source_nodes.x.shape[0]
            adj_matrix = coo_matrix((adj_matrix.data, (adj_matrix.row, adj_matrix.col)), shape=true_shape)

        return adj_matrix


class KNNEdges(BaseEdgeBuilder, NodeMaskingMixin):
    """Computes KNN based edges and adds them to the graph.

    Attributes
    ----------
    source_name : str
        The name of the source nodes.
    target_name : str
        The name of the target nodes.
    num_nearest_neighbours : int
        Number of nearest neighbours.
    source_mask_attr_name : str | None
        The name of the source mask attribute to filter edge connections.
    target_mask_attr_name : str | None
        The name of the target mask attribute to filter edge connections.

    Methods
    -------
    register_edges(graph)
        Register the edges in the graph.
    register_attributes(graph, config)
        Register attributes in the edges of the graph.
    update_graph(graph, attrs_config)
        Update the graph with the edges.
    """

    def __init__(
        self,
        source_name: str,
        target_name: str,
        num_nearest_neighbours: int,
        source_mask_attr_name: str | None = None,
        target_mask_attr_name: str | None = None,
    ):
        super().__init__(source_name, target_name, source_mask_attr_name, target_mask_attr_name)
        assert isinstance(num_nearest_neighbours, int), "Number of nearest neighbours must be an integer"
        assert num_nearest_neighbours > 0, "Number of nearest neighbours must be positive"
        self.num_nearest_neighbours = num_nearest_neighbours

<<<<<<< HEAD
    def compute_edge_index(self, source_nodes: NodeStorage, target_nodes: NodeStorage) -> torch.Tensor:
        """Compute the edge indices for the KNN method.
=======
    def get_adjacency_matrix(self, source_nodes: NodeStorage, target_nodes: NodeStorage) -> np.ndarray:
        """Compute the adjacency matrix for the KNN method.
>>>>>>> 986ee9ed

        Parameters
        ----------
        source_nodes : NodeStorage
            The source nodes.
        target_nodes : NodeStorage
            The target nodes.

        Returns
        -------
<<<<<<< HEAD
        torch.Tensor of shape (2, num_edges)
            Indices of source and target nodes connected by an edge.
=======
        np.ndarray
            The adjacency matrix.
>>>>>>> 986ee9ed
        """
        source_coords, target_coords = self.get_node_coordinates(source_nodes, target_nodes)
        assert self.num_nearest_neighbours is not None, "number of neighbors required for knn encoder"
        LOGGER.info(
            "Using KNN-Edges (with %d nearest neighbours) between %s and %s.",
            self.num_nearest_neighbours,
            self.source_name,
            self.target_name,
        )
<<<<<<< HEAD
        edge_idx = knn(
            latlon_rad_to_cartesian_torch(source_nodes.x),
            latlon_rad_to_cartesian_torch(target_nodes.x),
            k=self.num_nearest_neighbours,
        )
        edge_idx = torch.flip(edge_idx, [0])
        return edge_idx
=======

        nearest_neighbour = NearestNeighbors(metric="haversine", n_jobs=4)
        nearest_neighbour.fit(source_coords)
        adj_matrix = nearest_neighbour.kneighbors_graph(
            target_coords,
            n_neighbors=self.num_nearest_neighbours,
            mode="distance",
        ).tocoo()

        # Post-process the adjacency matrix. Add masked nodes.
        adj_matrix = self.undo_masking(adj_matrix, source_nodes, target_nodes)

        return adj_matrix
>>>>>>> 986ee9ed


class CutOffEdges(BaseEdgeBuilder, NodeMaskingMixin):
    """Computes cut-off based edges and adds them to the graph.

    Attributes
    ----------
    source_name : str
        The name of the source nodes.
    target_name : str
        The name of the target nodes.
    cutoff_factor : float
        Factor to multiply the grid reference distance to get the cut-off radius.
    source_mask_attr_name : str | None
        The name of the source mask attribute to filter edge connections.
    target_mask_attr_name : str | None
        The name of the target mask attribute to filter edge connections.

    Methods
    -------
    register_edges(graph)
        Register the edges in the graph.
    register_attributes(graph, config)
        Register attributes in the edges of the graph.
    update_graph(graph, attrs_config)
        Update the graph with the edges.
    """

<<<<<<< HEAD
    def __init__(self, source_name: str, target_name: str, cutoff_factor: float, max_num_neighbours: int = 32):
        super().__init__(source_name, target_name)
=======
    def __init__(
        self,
        source_name: str,
        target_name: str,
        cutoff_factor: float,
        source_mask_attr_name: str | None = None,
        target_mask_attr_name: str | None = None,
    ) -> None:
        super().__init__(source_name, target_name, source_mask_attr_name, target_mask_attr_name)
>>>>>>> 986ee9ed
        assert isinstance(cutoff_factor, (int, float)), "Cutoff factor must be a float"
        assert isinstance(max_num_neighbours, int), "Number of nearest neighbours must be an integer"
        assert cutoff_factor > 0, "Cutoff factor must be positive"
        assert max_num_neighbours > 0, "Number of nearest neighbours must be positive"
        self.cutoff_factor = cutoff_factor
        self.max_num_neighbours = max_num_neighbours

    def get_cutoff_radius(self, graph: HeteroData, mask_attr: torch.Tensor | None = None) -> float:
        """Compute the cut-off radius.

        The cut-off radius is computed as the product of the target nodes
        reference distance and the cut-off factor.

        Parameters
        ----------
        graph : HeteroData
            The graph.
        mask_attr : torch.Tensor
            The mask attribute.

        Returns
        -------
        float
            The cut-off radius.
        """
        target_nodes = graph[self.target_name]
        if mask_attr is not None:
            # If masking target nodes, we have to recompute the grid reference distance only over the masked nodes
            mask = target_nodes[mask_attr].cpu()
            target_grid_reference_distance = get_grid_reference_distance(target_nodes.x.cpu(), mask)
        else:
            target_grid_reference_distance = target_nodes._grid_reference_distance

        radius = target_grid_reference_distance * self.cutoff_factor
        return radius

    def prepare_node_data(self, graph: HeteroData) -> tuple[NodeStorage, NodeStorage]:
        """Prepare node information and get source and target nodes."""
        self.radius = self.get_cutoff_radius(graph)
        return super().prepare_node_data(graph)

<<<<<<< HEAD
    def compute_edge_index(self, source_nodes: NodeStorage, target_nodes: NodeStorage):
=======
    def get_adjacency_matrix(self, source_nodes: NodeStorage, target_nodes: NodeStorage) -> np.ndarray:
>>>>>>> 986ee9ed
        """Get the adjacency matrix for the cut-off method.

        Parameters
        ----------
        source_nodes : NodeStorage
            The source nodes.
        target_nodes : NodeStorage
            The target nodes.

        Returns
        -------
        np.ndarray
            The adjacency matrix.
        """
        source_coords, target_coords = self.get_node_coordinates(source_nodes, target_nodes)
        LOGGER.info(
            "Using CutOff-Edges (with radius = %.1f km) between %s and %s.",
            self.radius * EARTH_RADIUS,
            self.source_name,
            self.target_name,
        )

<<<<<<< HEAD
        edge_idx = radius(
            latlon_rad_to_cartesian_torch(source_nodes.x),
            latlon_rad_to_cartesian_torch(target_nodes.x),
            r=self.radius,
            max_num_neighbors=self.max_num_neighbours,
        )
        edge_idx = torch.flip(edge_idx, [0])
        return edge_idx
=======
        nearest_neighbour = NearestNeighbors(metric="haversine", n_jobs=4)
        nearest_neighbour.fit(source_coords)
        adj_matrix = nearest_neighbour.radius_neighbors_graph(target_coords, radius=self.radius).tocoo()

        # Post-process the adjacency matrix. Add masked nodes.
        adj_matrix = self.undo_masking(adj_matrix, source_nodes, target_nodes)

        return adj_matrix
>>>>>>> 986ee9ed


class MultiScaleEdges(BaseEdgeBuilder):
    """Base class for multi-scale edges in the nodes of a graph.

    Attributes
    ----------
    source_name : str
        The name of the source nodes.
    target_name : str
        The name of the target nodes.
    x_hops : int
        Number of hops (in the refined icosahedron) between two nodes to connect
        them with an edge.

    Methods
    -------
    register_edges(graph)
        Register the edges in the graph.
    register_attributes(graph, config)
        Register attributes in the edges of the graph.
    update_graph(graph, attrs_config)
        Update the graph with the edges.
    """

    VALID_NODES = [TriNodes, HexNodes, LimitedAreaTriNodes, LimitedAreaHexNodes]

    def __init__(self, source_name: str, target_name: str, x_hops: int, **kwargs):
        super().__init__(source_name, target_name)
        assert source_name == target_name, f"{self.__class__.__name__} requires source and target nodes to be the same."
        assert isinstance(x_hops, int), "Number of x_hops must be an integer"
        assert x_hops > 0, "Number of x_hops must be positive"
        self.x_hops = x_hops
        self.node_type = None

    def add_edges_from_tri_nodes(self, nodes: NodeStorage) -> NodeStorage:
        nodes["_nx_graph"] = tri_icosahedron.add_edges_to_nx_graph(
            nodes["_nx_graph"],
            resolutions=nodes["_resolutions"],
            x_hops=self.x_hops,
            area_mask_builder=nodes.get("_area_mask_builder", None),
        )

        return nodes

    def add_edges_from_hex_nodes(self, nodes: NodeStorage) -> NodeStorage:
        nodes["_nx_graph"] = hex_icosahedron.add_edges_to_nx_graph(
            nodes["_nx_graph"],
            resolutions=nodes["_resolutions"],
            x_hops=self.x_hops,
        )

        return nodes

<<<<<<< HEAD
    def compute_edge_index(self, source_nodes: NodeStorage, target_nodes: NodeStorage) -> torch.Tensor:
        if self.node_type == TriNodes.__name__:
            adjmat = self.adjacency_from_tri_nodes(source_nodes)
        elif self.node_type == HexNodes.__name__:
            adjmat = self.adjacency_from_hex_nodes(source_nodes)
        else:
            raise ValueError(f"Invalid node type {self.node_type}")

        adjmat = self.post_process_adjmat(source_nodes, adjmat)

        # Get source & target indices of the edges
        edge_index = np.stack([adjmat.col, adjmat.row], axis=0)

        return torch.from_numpy(edge_index).to(torch.int32)
=======
    def get_adjacency_matrix(self, source_nodes: NodeStorage, target_nodes: NodeStorage):
        if self.node_type in [TriNodes.__name__, LimitedAreaTriNodes.__name__]:
            source_nodes = self.add_edges_from_tri_nodes(source_nodes)
        elif self.node_type in [HexNodes.__name__, LimitedAreaHexNodes.__name__]:
            source_nodes = self.add_edges_from_hex_nodes(source_nodes)
        else:
            raise ValueError(f"Invalid node type {self.node_type}")

        adjmat = nx.to_scipy_sparse_array(source_nodes["_nx_graph"], format="coo")
>>>>>>> 986ee9ed

        return adjmat

    def update_graph(self, graph: HeteroData, attrs_config: DotDict | None = None) -> HeteroData:
        self.node_type = graph[self.source_name].node_type
        valid_node_names = [n.__name__ for n in self.VALID_NODES]
        assert (
            self.node_type in valid_node_names
        ), f"{self.__class__.__name__} requires {','.join(valid_node_names)} nodes."

        return super().update_graph(graph, attrs_config)<|MERGE_RESOLUTION|>--- conflicted
+++ resolved
@@ -10,31 +10,20 @@
 import torch
 from anemoi.utils.config import DotDict
 from hydra.utils import instantiate
-<<<<<<< HEAD
-=======
 from scipy.sparse import coo_matrix
-from sklearn.neighbors import NearestNeighbors
->>>>>>> 986ee9ed
 from torch_geometric.data import HeteroData
 from torch_geometric.data.storage import NodeStorage
 from torch_geometric.nn import knn
 from torch_geometric.nn import radius
 
 from anemoi.graphs import EARTH_RADIUS
-<<<<<<< HEAD
-from anemoi.graphs.generate import hexagonal
-from anemoi.graphs.generate import icosahedral
-from anemoi.graphs.generate.transforms import latlon_rad_to_cartesian_torch
-from anemoi.graphs.nodes.builder import HexNodes
-from anemoi.graphs.nodes.builder import TriNodes
-=======
 from anemoi.graphs.generate import hex_icosahedron
 from anemoi.graphs.generate import tri_icosahedron
+from anemoi.graphs.generate.transforms import latlon_rad_to_cartesian_torch
 from anemoi.graphs.nodes.builders.from_refined_icosahedron import HexNodes
 from anemoi.graphs.nodes.builders.from_refined_icosahedron import LimitedAreaHexNodes
 from anemoi.graphs.nodes.builders.from_refined_icosahedron import LimitedAreaTriNodes
 from anemoi.graphs.nodes.builders.from_refined_icosahedron import TriNodes
->>>>>>> 986ee9ed
 from anemoi.graphs.utils import get_grid_reference_distance
 
 LOGGER = logging.getLogger(__name__)
@@ -132,18 +121,8 @@
         t1 = time.time()
         LOGGER.info("Time to register edge indices (%s): %.2f s", self.__class__.__name__, t1 - t0)
 
-<<<<<<< HEAD
-        if attrs_config is None:
-            return graph
-
-        t0 = time.time()
-        graph = self.register_attributes(graph, attrs_config)
-        t1 = time.time()
-        LOGGER.info("Time to register edge attributes (%s): %.2f s", self.__class__.__name__, t1 - t0)
-=======
         if attrs_config is not None:
             graph = self.register_attributes(graph, attrs_config)
->>>>>>> 986ee9ed
 
         return graph
 
@@ -222,13 +201,8 @@
         assert num_nearest_neighbours > 0, "Number of nearest neighbours must be positive"
         self.num_nearest_neighbours = num_nearest_neighbours
 
-<<<<<<< HEAD
     def compute_edge_index(self, source_nodes: NodeStorage, target_nodes: NodeStorage) -> torch.Tensor:
         """Compute the edge indices for the KNN method.
-=======
-    def get_adjacency_matrix(self, source_nodes: NodeStorage, target_nodes: NodeStorage) -> np.ndarray:
-        """Compute the adjacency matrix for the KNN method.
->>>>>>> 986ee9ed
 
         Parameters
         ----------
@@ -239,15 +213,9 @@
 
         Returns
         -------
-<<<<<<< HEAD
         torch.Tensor of shape (2, num_edges)
             Indices of source and target nodes connected by an edge.
-=======
-        np.ndarray
-            The adjacency matrix.
->>>>>>> 986ee9ed
-        """
-        source_coords, target_coords = self.get_node_coordinates(source_nodes, target_nodes)
+        """
         assert self.num_nearest_neighbours is not None, "number of neighbors required for knn encoder"
         LOGGER.info(
             "Using KNN-Edges (with %d nearest neighbours) between %s and %s.",
@@ -255,7 +223,6 @@
             self.source_name,
             self.target_name,
         )
-<<<<<<< HEAD
         edge_idx = knn(
             latlon_rad_to_cartesian_torch(source_nodes.x),
             latlon_rad_to_cartesian_torch(target_nodes.x),
@@ -263,21 +230,6 @@
         )
         edge_idx = torch.flip(edge_idx, [0])
         return edge_idx
-=======
-
-        nearest_neighbour = NearestNeighbors(metric="haversine", n_jobs=4)
-        nearest_neighbour.fit(source_coords)
-        adj_matrix = nearest_neighbour.kneighbors_graph(
-            target_coords,
-            n_neighbors=self.num_nearest_neighbours,
-            mode="distance",
-        ).tocoo()
-
-        # Post-process the adjacency matrix. Add masked nodes.
-        adj_matrix = self.undo_masking(adj_matrix, source_nodes, target_nodes)
-
-        return adj_matrix
->>>>>>> 986ee9ed
 
 
 class CutOffEdges(BaseEdgeBuilder, NodeMaskingMixin):
@@ -306,10 +258,6 @@
         Update the graph with the edges.
     """
 
-<<<<<<< HEAD
-    def __init__(self, source_name: str, target_name: str, cutoff_factor: float, max_num_neighbours: int = 32):
-        super().__init__(source_name, target_name)
-=======
     def __init__(
         self,
         source_name: str,
@@ -317,9 +265,9 @@
         cutoff_factor: float,
         source_mask_attr_name: str | None = None,
         target_mask_attr_name: str | None = None,
+        max_num_neighbours: int = 32,
     ) -> None:
         super().__init__(source_name, target_name, source_mask_attr_name, target_mask_attr_name)
->>>>>>> 986ee9ed
         assert isinstance(cutoff_factor, (int, float)), "Cutoff factor must be a float"
         assert isinstance(max_num_neighbours, int), "Number of nearest neighbours must be an integer"
         assert cutoff_factor > 0, "Cutoff factor must be positive"
@@ -361,11 +309,7 @@
         self.radius = self.get_cutoff_radius(graph)
         return super().prepare_node_data(graph)
 
-<<<<<<< HEAD
-    def compute_edge_index(self, source_nodes: NodeStorage, target_nodes: NodeStorage):
-=======
-    def get_adjacency_matrix(self, source_nodes: NodeStorage, target_nodes: NodeStorage) -> np.ndarray:
->>>>>>> 986ee9ed
+    def compute_edge_index(self, source_nodes: NodeStorage, target_nodes: NodeStorage) -> torch.Tensor:
         """Get the adjacency matrix for the cut-off method.
 
         Parameters
@@ -377,10 +321,9 @@
 
         Returns
         -------
-        np.ndarray
+        torch.Tensor of shape (2, num_edges)
             The adjacency matrix.
         """
-        source_coords, target_coords = self.get_node_coordinates(source_nodes, target_nodes)
         LOGGER.info(
             "Using CutOff-Edges (with radius = %.1f km) between %s and %s.",
             self.radius * EARTH_RADIUS,
@@ -388,7 +331,6 @@
             self.target_name,
         )
 
-<<<<<<< HEAD
         edge_idx = radius(
             latlon_rad_to_cartesian_torch(source_nodes.x),
             latlon_rad_to_cartesian_torch(target_nodes.x),
@@ -397,16 +339,6 @@
         )
         edge_idx = torch.flip(edge_idx, [0])
         return edge_idx
-=======
-        nearest_neighbour = NearestNeighbors(metric="haversine", n_jobs=4)
-        nearest_neighbour.fit(source_coords)
-        adj_matrix = nearest_neighbour.radius_neighbors_graph(target_coords, radius=self.radius).tocoo()
-
-        # Post-process the adjacency matrix. Add masked nodes.
-        adj_matrix = self.undo_masking(adj_matrix, source_nodes, target_nodes)
-
-        return adj_matrix
->>>>>>> 986ee9ed
 
 
 class MultiScaleEdges(BaseEdgeBuilder):
@@ -461,23 +393,7 @@
 
         return nodes
 
-<<<<<<< HEAD
     def compute_edge_index(self, source_nodes: NodeStorage, target_nodes: NodeStorage) -> torch.Tensor:
-        if self.node_type == TriNodes.__name__:
-            adjmat = self.adjacency_from_tri_nodes(source_nodes)
-        elif self.node_type == HexNodes.__name__:
-            adjmat = self.adjacency_from_hex_nodes(source_nodes)
-        else:
-            raise ValueError(f"Invalid node type {self.node_type}")
-
-        adjmat = self.post_process_adjmat(source_nodes, adjmat)
-
-        # Get source & target indices of the edges
-        edge_index = np.stack([adjmat.col, adjmat.row], axis=0)
-
-        return torch.from_numpy(edge_index).to(torch.int32)
-=======
-    def get_adjacency_matrix(self, source_nodes: NodeStorage, target_nodes: NodeStorage):
         if self.node_type in [TriNodes.__name__, LimitedAreaTriNodes.__name__]:
             source_nodes = self.add_edges_from_tri_nodes(source_nodes)
         elif self.node_type in [HexNodes.__name__, LimitedAreaHexNodes.__name__]:
@@ -486,9 +402,11 @@
             raise ValueError(f"Invalid node type {self.node_type}")
 
         adjmat = nx.to_scipy_sparse_array(source_nodes["_nx_graph"], format="coo")
->>>>>>> 986ee9ed
-
-        return adjmat
+
+        # Get source & target indices of the edges
+        edge_index = np.stack([adjmat.col, adjmat.row], axis=0)
+
+        return torch.from_numpy(edge_index).to(torch.int32)
 
     def update_graph(self, graph: HeteroData, attrs_config: DotDict | None = None) -> HeteroData:
         self.node_type = graph[self.source_name].node_type
