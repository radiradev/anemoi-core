# (C) Copyright 2025 Anemoi contributors.
#
# This software is licensed under the terms of the Apache Licence Version 2.0
# which can be obtained at http://www.apache.org/licenses/LICENSE-2.0.
#
# In applying this licence, ECMWF does not waive the privileges and immunities
# granted to it by virtue of its status as an intergovernmental organisation
# nor does it submit to any jurisdiction.


import numpy as np
import pytest
<<<<<<< HEAD
import torch
from _pytest.fixtures import SubRequest
from hydra import compose
from hydra import initialize
from omegaconf import DictConfig
from torch_geometric.data import HeteroData
=======
>>>>>>> a3f51deb


def pytest_addoption(parser: pytest.Parser) -> None:
    parser.addoption(
        "--longtests",
        action="store_true",
        dest="longtests",
        default=False,
        help="enable tests marked as longtests",
    )


def pytest_configure(config: pytest.Config) -> None:
    """Register the 'longtests' marker to avoid warnings."""
    config.addinivalue_line("markers", "longtests: mark tests as long-running")

<<<<<<< HEAD
@pytest.fixture
def datamodule() -> AnemoiDatasetsDataModule:
    with initialize(version_base=None, config_path="../src/anemoi/training/config"):
        # config is relative to a module
        cfg = compose(config_name="config")
    return AnemoiDatasetsDataModule(cfg)


@pytest.fixture
def graph_with_nodes() -> HeteroData:
    """Graph with 12 nodes."""
    lats = [-0.15, 0, 0.15]
    lons = [0, 0.25, 0.5, 0.75]
    coords = np.array([[lat, lon] for lat in lats for lon in lons])
    graph = HeteroData()
    graph["test_nodes"].x = 2 * torch.pi * torch.tensor(coords)
    graph["test_nodes"].test_attr = (torch.tensor(coords) ** 2).sum(1)
    graph["test_nodes"].mask = torch.tensor([True] * len(coords))
    return graph
=======

def pytest_collection_modifyitems(config: pytest.Config, items: list[pytest.Item]) -> None:
    """Automatically skip @pytest.mark.longtests tests unless --longtests is used."""
    if not config.getoption("--longtests"):
        skip_marker = pytest.mark.skip(reason="Skipping long test, use --longtests to enable")
        for item in items:
            if item.get_closest_marker("longtests"):
                item.add_marker(skip_marker)
>>>>>>> a3f51deb
<|MERGE_RESOLUTION|>--- conflicted
+++ resolved
@@ -10,15 +10,14 @@
 
 import numpy as np
 import pytest
-<<<<<<< HEAD
 import torch
 from _pytest.fixtures import SubRequest
 from hydra import compose
 from hydra import initialize
 from omegaconf import DictConfig
 from torch_geometric.data import HeteroData
-=======
->>>>>>> a3f51deb
+
+from anemoi.training.data.datamodule import AnemoiDatasetsDataModule
 
 
 def pytest_addoption(parser: pytest.Parser) -> None:
@@ -35,7 +34,24 @@
     """Register the 'longtests' marker to avoid warnings."""
     config.addinivalue_line("markers", "longtests: mark tests as long-running")
 
-<<<<<<< HEAD
+
+def pytest_collection_modifyitems(config: pytest.Config, items: list[pytest.Item]) -> None:
+    """Automatically skip @pytest.mark.longtests tests unless --longtests is used."""
+    if not config.getoption("--longtests"):
+        skip_marker = pytest.mark.skip(reason="Skipping long test, use --longtests to enable")
+        for item in items:
+            if item.get_closest_marker("longtests"):
+                item.add_marker(skip_marker)
+
+
+@pytest.fixture
+def config(request: SubRequest) -> DictConfig:
+    overrides = request.param
+    with initialize(version_base=None, config_path="../src/anemoi/training/config"):
+        # config is relative to a module
+        return compose(config_name="debug", overrides=overrides)
+
+
 @pytest.fixture
 def datamodule() -> AnemoiDatasetsDataModule:
     with initialize(version_base=None, config_path="../src/anemoi/training/config"):
@@ -54,14 +70,4 @@
     graph["test_nodes"].x = 2 * torch.pi * torch.tensor(coords)
     graph["test_nodes"].test_attr = (torch.tensor(coords) ** 2).sum(1)
     graph["test_nodes"].mask = torch.tensor([True] * len(coords))
-    return graph
-=======
-
-def pytest_collection_modifyitems(config: pytest.Config, items: list[pytest.Item]) -> None:
-    """Automatically skip @pytest.mark.longtests tests unless --longtests is used."""
-    if not config.getoption("--longtests"):
-        skip_marker = pytest.mark.skip(reason="Skipping long test, use --longtests to enable")
-        for item in items:
-            if item.get_closest_marker("longtests"):
-                item.add_marker(skip_marker)
->>>>>>> a3f51deb
+    return graph