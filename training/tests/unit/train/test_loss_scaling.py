# (C) Copyright 2024 Anemoi contributors.
#
# This software is licensed under the terms of the Apache Licence Version 2.0
# which can be obtained at http://www.apache.org/licenses/LICENSE-2.0.
#
# In applying this licence, ECMWF does not waive the privileges and immunities
# granted to it by virtue of its status as an intergovernmental organisation
# nor does it submit to any jurisdiction.


from typing import Any

import pytest
import torch
from _pytest.fixtures import SubRequest
from omegaconf import DictConfig
from torch_geometric.data import HeteroData

from anemoi.models.data_indices.collection import IndexCollection
from anemoi.training.losses import get_loss_function
from anemoi.training.losses.loss import get_metric_ranges
from anemoi.training.losses.scalers import create_scalers
from anemoi.training.losses.scalers.base_scaler import BaseUpdatingScaler
from anemoi.training.utils.enums import TensorDim
from anemoi.training.utils.masks import NoOutputMask
from anemoi.training.utils.variables_metadata import ExtractVariableGroupAndLevel


@pytest.fixture
def fake_data(request: SubRequest) -> tuple[DictConfig, IndexCollection]:
    config = DictConfig(
        {
            "data": {
                "forcing": ["x"],
                "diagnostic": ["z", "q"],
            },
            "training": {
                "training_loss": {
                    "_target_": "anemoi.training.losses.MSELoss",
                    "scalers": ["general_variable", "additional_scaler"],
                },
                "variable_groups": {
                    "default": "sfc",
                    "pl": ["y"],
                },
                "scalers": {
                    "builders": {
                        "additional_scaler": request.param,
                        "general_variable": {
                            "_target_": "anemoi.training.losses.scalers.GeneralVariableLossScaler",
                            "weights": {
                                "default": 1,
                                "z": 0.1,
                                "other": 100,
                                "y": 0.5,
                            },
                        },
                    },
                },
                "metrics": ["other", "y_850"],
            },
        },
    )
    name_to_index = {"x": 0, "y_50": 1, "y_500": 2, "y_850": 3, "z": 5, "q": 4, "other": 6, "d": 7}
    data_indices = IndexCollection(config=config, name_to_index=name_to_index)
    statistics = {"stdev": [0.0, 10.0, 10, 10, 7.0, 3.0, 1.0, 2.0, 3.5]}
    statistics_tendencies = {"stdev": [0.0, 5, 5, 5, 4.0, 7.5, 8.6, 1, 10]}
    return config, data_indices, statistics, statistics_tendencies


@pytest.fixture
def fake_data_no_param() -> tuple[DictConfig, IndexCollection]:
    config = DictConfig(
        {
            "data": {
                "forcing": ["x"],
                "diagnostic": ["z", "q"],
            },
            "training": {
                "training_loss": {
                    "_target_": "anemoi.training.losses.MSELoss",
                    "scalers": ["variable_masking"],
                },
                "variable_groups": {
                    "default": "sfc",
                    "pl": ["y"],
                },
                "scalers": {
                    "builders": {
                        "variable_masking": {
                            "_target_": "anemoi.training.losses.scalers.VariableMaskingLossScaler",
                            "variables": ["z", "other", "q"],
                        },
                    },
                },
            },
            "metrics": [],
        },
    )
    name_to_index = {"x": 0, "y_50": 1, "y_500": 2, "y_850": 3, "z": 5, "q": 4, "other": 6, "d": 7}
    data_indices = IndexCollection(config=config, name_to_index=name_to_index)
    statistics = {"stdev": [0.0, 10.0, 10, 10, 7.0, 3.0, 1.0, 2.0, 3.5]}
    statistics_tendencies = {"stdev": [0.0, 5, 5, 5, 4.0, 7.5, 8.6, 1, 10]}
    return config, data_indices, statistics, statistics_tendencies


linear_scaler = {
    "_target_": "anemoi.training.losses.scalers.LinearVariableLevelScaler",
    "group": "pl",
    "y_intercept": 0.0,
    "slope": 0.001,
}

relu_scaler = {
    "_target_": "anemoi.training.losses.scalers.ReluVariableLevelScaler",
    "group": "pl",
    "y_intercept": 0.2,
    "slope": 0.001,
}

constant_scaler = {
    "_target_": "anemoi.training.losses.scalers.NoVariableLevelScaler",
    "group": "pl",
}
polynomial_scaler = {
    "_target_": "anemoi.training.losses.scalers.PolynomialVariableLevelScaler",
    "group": "pl",
    "y_intercept": 0.2,
    "slope": 0.001,
}


std_dev_scaler = {"_target_": "anemoi.training.losses.scalers.StdevTendencyScaler"}

var_scaler = {"_target_": "anemoi.training.losses.scalers.VarTendencyScaler"}

no_tend_scaler = {"_target_": "anemoi.training.losses.scalers.NoTendencyScaler"}

graph_node_scaler = {
    "_target_": "anemoi.training.losses.scalers.GraphNodeAttributeScaler",
    "nodes_name": "test_nodes",
    "nodes_attribute_name": "test_attr",
    "norm": "unit-sum",
}

reweighted_graph_node_scaler = {
    "_target_": "anemoi.training.losses.scalers.ReweightedGraphNodeAttributeScaler",
    "nodes_name": "test_nodes",
    "nodes_attribute_name": "test_attr",
    "scaling_mask_attribute_name": "mask",
    "weight_frac_of_total": 0.4,
    "norm": "unit-sum",
}

expected_linear_scaling = torch.Tensor(
    [
        50 / 1000 * 0.5,  # y_50
        500 / 1000 * 0.5,  # y_500
        850 / 1000 * 0.5,  # y_850
        1,  # q
        0.1,  # z
        100,  # other
        1,  # d
    ],
)
expected_relu_scaling = torch.Tensor(
    [
        0.2 * 0.5,  # y_50
        500 / 1000 * 0.5,  # y_500
        850 / 1000 * 0.5,  # y_850
        1,  # q
        0.1,  # z
        100,  # other
        1,  # d
    ],
)
expected_constant_scaling = torch.Tensor(
    [
        1 * 0.5,  # y_50
        1 * 0.5,  # y_500
        1 * 0.5,  # y_850
        1,  # q
        0.1,  # z
        100,  # other
        1,  # d
    ],
)
expected_polynomial_scaling = torch.Tensor(
    [
        ((50 / 1000) ** 2 + 0.2) * 0.5,  # y_50
        ((500 / 1000) ** 2 + 0.2) * 0.5,  # y_500
        ((850 / 1000) ** 2 + 0.2) * 0.5,  # y_850
        1,  # q
        0.1,  # z
        100,  # other
        1,  # d
    ],
)

expected_no_tendency_scaling = torch.Tensor(
    [
        1 * 0.5,  # y_50
        1 * 0.5,  # y_500
        1 * 0.5,  # y_850
        1 * 1,  # q
        1 * 0.1,  # z
        1 * 100,  # other
        1 * 1,  # d
    ],
)

expected_stdev_tendency_scaling = torch.Tensor(
    [
        (10.0 / 5.0) * 0.5,  # y_50
        (10.0 / 5.0) * 0.5,  # y_500
        (10.0 / 5.0) * 0.5,  # y_850
        1 * 1,  # q (diagnostic)
        1 * 0.1,  # z (diagnostic)
        (1 / 8.6) * 100,  # other
        1 * 2.0,  # d
    ],
)

expected_var_tendency_scaling = torch.Tensor(
    [
        (10.0**2) / (5.0**2) * 0.5,  # y_50
        (10.0**2) / (5.0**2) * 0.5,  # y_500
        (10.0**2) / (5.0**2) * 0.5,  # y_850
        1,  # q (diagnostic)
        0.1,  # z (diagnostic)
        (1**2) / (8.6**2) * 100,  # other
        (2**2) / (1**2),  # d
    ],
)


@pytest.mark.parametrize(
    ("fake_data", "expected_scaling"),
    [
        (linear_scaler, expected_linear_scaling),
        (relu_scaler, expected_relu_scaling),
        (constant_scaler, expected_constant_scaling),
        (polynomial_scaler, expected_polynomial_scaling),
        (no_tend_scaler, expected_no_tendency_scaling),
        (std_dev_scaler, expected_stdev_tendency_scaling),
        (var_scaler, expected_var_tendency_scaling),
    ],
    indirect=["fake_data"],
)
def test_variable_loss_scaling_vals(
    fake_data: tuple[DictConfig, IndexCollection, torch.Tensor, torch.Tensor],
    expected_scaling: torch.Tensor,
    graph_with_nodes: HeteroData,
) -> None:
    config, data_indices, statistics, statistics_tendencies = fake_data

    metadata_extractor = ExtractVariableGroupAndLevel(
        config.training.variable_groups,
    )

    scalers, _ = create_scalers(
        config.training.scalers.builders,
        data_indices=data_indices,
        graph_data=graph_with_nodes,
        statistics=statistics,
        statistics_tendencies=statistics_tendencies,
        metadata_extractor=metadata_extractor,
        output_mask=NoOutputMask(),
    )

    loss = get_loss_function(config.training.training_loss, scalers=scalers)

    final_variable_scaling = loss.scaler.subset_by_dim(TensorDim.VARIABLE.value).get_scaler(len(TensorDim))

    assert torch.allclose(torch.tensor(final_variable_scaling), expected_scaling)


@pytest.mark.parametrize("fake_data", [linear_scaler], indirect=["fake_data"])
def test_metric_range(fake_data: tuple[DictConfig, IndexCollection]) -> None:
    config, data_indices, _, _ = fake_data

    metadata_extractor = ExtractVariableGroupAndLevel(config.training.variable_groups)
    metric_range = get_metric_ranges(config, data_indices, metadata_extractor=metadata_extractor)

    del metric_range["all"]

    expected_metric_range = {
        "pl_y": [
            data_indices.model.output.name_to_index["y_50"],
            data_indices.model.output.name_to_index["y_500"],
            data_indices.model.output.name_to_index["y_850"],
        ],
        "sfc_other": [data_indices.model.output.name_to_index["other"]],
        "sfc_q": [data_indices.model.output.name_to_index["q"]],
        "sfc_z": [data_indices.model.output.name_to_index["z"]],
        "other": [data_indices.model.output.name_to_index["other"]],
        "sfc_d": [data_indices.model.output.name_to_index["d"]],
        "y_850": [data_indices.model.output.name_to_index["y_850"]],
    }

    assert metric_range == expected_metric_range


@pytest.fixture
def mock_updating_scalar() -> type[BaseUpdatingScaler]:
    class UpdatingScalar(BaseUpdatingScaler):
        """Mock updating scalar for testing."""

        scale_dims = (TensorDim.VARIABLE,)

        def initial_scaling_values(self) -> torch.Tensor:
            """Return initial scaling values."""
            return torch.Tensor([1.0])

        def on_training_start(self, model: Any) -> torch.Tensor:  # noqa: ARG002
            return torch.Tensor([2.0])

        def on_batch_start(self, model: Any) -> torch.Tensor:  # noqa: ARG002
            return torch.Tensor([3.0])

    return UpdatingScalar


def test_updating_scalars(mock_updating_scalar: type[BaseUpdatingScaler]) -> None:
    """Test that the updating scalar returns the correct values."""
    scalar = mock_updating_scalar()

    assert scalar.initial_scaling_values() is not None
    assert isinstance(scalar.initial_scaling_values(), torch.Tensor)

    assert scalar.get_scaling() is not None
    assert scalar.get_scaling()[1] == torch.Tensor([1.0]), "Scalar values should be from the initial scaling values."

    assert scalar.on_training_start(None) == torch.Tensor([2.0])
    updated_scaling = scalar.update_scaling_values(callback="on_training_start", model=None)
    assert updated_scaling is not None and updated_scaling[1] == torch.Tensor(
        [2.0],
    ), "Scalar values should be updated after on_training_start."

    assert scalar.on_batch_start(None) == torch.Tensor([3.0])
    updated_scaling = scalar.update_scaling_values(callback="on_batch_start", model=None)
<<<<<<< HEAD
    assert updated_scaling is not None and updated_scaling[1] == torch.Tensor(
        [3.0],
    ), "Scalar values should be updated after on_batch_start."
=======
    assert (
        updated_scaling is not None and updated_scaling[1][0] == 3.0
    ), "Scalar values should be updated after on_batch_start."


def test_variable_masking(
    fake_data_no_param: tuple[DictConfig, IndexCollection, torch.Tensor, torch.Tensor],
    graph_with_nodes: HeteroData,
) -> None:
    config, data_indices, statistics, statistics_tendencies = fake_data_no_param

    metadata_extractor = ExtractVariableGroupAndLevel(
        config.training.variable_groups,
    )

    scalers, _ = create_scalers(
        config.training.scalers.builders,
        data_indices=data_indices,
        graph_data=graph_with_nodes,
        statistics=statistics,
        statistics_tendencies=statistics_tendencies,
        metadata_extractor=metadata_extractor,
        output_mask=NoOutputMask(),
    )
    vars_to_mask = ["z", "other", "q"]
    indices_to_mask = [data_indices.model.output.name_to_index[v] for v in vars_to_mask]
    assert scalers["variable_masking"][0][0] == len(vars_to_mask)
    assert not scalers["variable_masking"][1][indices_to_mask].any(), "Expected scalers for masked variables to be zero"

    config.training.scalers.builders["variable_masking"].update(invert=True)
    scalers, _ = create_scalers(
        config.training.scalers.builders,
        data_indices=data_indices,
        graph_data=graph_with_nodes,
        statistics=statistics,
        statistics_tendencies=statistics_tendencies,
        metadata_extractor=metadata_extractor,
        output_mask=NoOutputMask(),
    )
    assert scalers["variable_masking"][0][0] == len(vars_to_mask)
    assert scalers["variable_masking"][1][indices_to_mask].all(), "Expected scalers for unmasked variables to be one"
>>>>>>> dc3d6a6b
<|MERGE_RESOLUTION|>--- conflicted
+++ resolved
@@ -339,13 +339,8 @@
 
     assert scalar.on_batch_start(None) == torch.Tensor([3.0])
     updated_scaling = scalar.update_scaling_values(callback="on_batch_start", model=None)
-<<<<<<< HEAD
     assert updated_scaling is not None and updated_scaling[1] == torch.Tensor(
         [3.0],
-    ), "Scalar values should be updated after on_batch_start."
-=======
-    assert (
-        updated_scaling is not None and updated_scaling[1][0] == 3.0
     ), "Scalar values should be updated after on_batch_start."
 
 
@@ -384,5 +379,4 @@
         output_mask=NoOutputMask(),
     )
     assert scalers["variable_masking"][0][0] == len(vars_to_mask)
-    assert scalers["variable_masking"][1][indices_to_mask].all(), "Expected scalers for unmasked variables to be one"
->>>>>>> dc3d6a6b
+    assert scalers["variable_masking"][1][indices_to_mask].all(), "Expected scalers for unmasked variables to be one"