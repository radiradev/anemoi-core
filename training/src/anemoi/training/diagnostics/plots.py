--- conflicted
+++ resolved
@@ -588,28 +588,13 @@
         data[0] = input_
         data[4] = pred - input_
         data[5] = truth - input_
-<<<<<<< HEAD
-        if vname == "mwd":
-            data[4] = error_plot_in_degrees(pred, input_)
-            data[5] = error_plot_in_degrees(truth, input_)
-
-            titles[4] = f"{vname} increment [pred - input] % 360"
-            titles[5] = f"{vname} persist err: {np.nanmean(np.abs(data[5])):.{4}f} deg."
-
-        else:
-            # ensure vcenter is between minimum and maximum error
-            vcenter = max(np.nanmin(combined_error), 0.0)
-            vcenter = min(np.nanmax(combined_error), vcenter)
-            norm_error = TwoSlopeNorm(vmin=np.nanmin(combined_error), vcenter=vcenter, vmax=np.nanmax(combined_error))
-            norms[0] = norm
-            norms[4] = norm_error
-            norms[5] = norm_error
-=======
+        # ensure vcenter is between minimum and maximum error
+        vcenter = max(np.nanmin(combined_error), 0.0)
+        vcenter = min(np.nanmax(combined_error), vcenter)
         norm_error = TwoSlopeNorm(vmin=np.nanmin(combined_error), vcenter=0.0, vmax=np.nanmax(combined_error))
         norms[0] = norm
         norms[4] = norm_error
         norms[5] = norm_error
->>>>>>> 1079c68b
 
     else:
         # diagnostic fields: omit input and increment plots
