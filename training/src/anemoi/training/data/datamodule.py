--- conflicted
+++ resolved
@@ -131,12 +131,7 @@
 
     @cached_property
     def ds_valid(self) -> NativeGridDataset:
-<<<<<<< HEAD
-        r = max(self.rollout.current_maximum, self.config.dataloader.get("validation_rollout", 1))
-=======
-        r = self.rollout
-        r = max(r, self.config.dataloader.validation_rollout)
->>>>>>> 2732877c
+        r = max(self.rollout.current_maximum, self.config.dataloader.validation_rollout)
 
         if not self.config.dataloader.training.end < self.config.dataloader.validation.start:
             LOGGER.warning(
