--- conflicted
+++ resolved
@@ -38,21 +38,6 @@
     def setup(self, graph: HeteroData) -> None:
         self.grid_size = self.compute_grid_size(graph)
 
-<<<<<<< HEAD
-    def split_seq_in_shards(self, reader_group_rank: int) -> tuple[int, int]:
-        """Get the indices to split a sequence into equal size shards."""
-        if self.grid_size is None:
-            return slice(0, None)
-
-        grid_shard_size = self.grid_size // self.reader_group_size
-        grid_start = reader_group_rank * grid_shard_size
-        if reader_group_rank == self.reader_group_size - 1:
-            grid_end = self.grid_size
-        else:
-            grid_end = (reader_group_rank + 1) * grid_shard_size
-
-        return slice(grid_start, grid_end)
-=======
     def split_seq_in_shards(self, reader_group_rank: int) -> slice:
         """Get the grid shard slice according to the reader rank."""
         assert (
@@ -70,7 +55,6 @@
         return [self.grid_size // self.reader_group_size + 1] * mod + [self.grid_size // self.reader_group_size] * (
             self.reader_group_size - mod
         )
->>>>>>> 3edaabb7
 
     @property
     def supporting_arrays(self) -> dict:
