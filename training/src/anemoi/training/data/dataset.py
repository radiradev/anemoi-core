--- conflicted
+++ resolved
@@ -39,14 +39,11 @@
         self,
         data_reader: Callable,
         grid_indices: type[BaseGridIndices],
-<<<<<<< HEAD
         rollout: int = 1,
         multistep: int = 1,
         timeincrement: int = 1,
         timestep: str = "6h",
-=======
         relative_date_indices: list,
->>>>>>> a3f51deb
         shuffle: bool = True,
         label: str = "generic",
         effective_bs: int = 1,
@@ -59,7 +56,8 @@
             user function that opens and returns the anemoi-datasets array data
         grid_indices : Type[BaseGridIndices]
             indices of the grid to keep. Defaults to None, which keeps all spatial indices.
-<<<<<<< HEAD
+        relative_date_indices: list
+            list of time indices to load from the data relative to the current sample i in __iter__
         rollout : int, optional
             length of rollout window, by default 12
         timeincrement : int, optional
@@ -68,10 +66,6 @@
             the time frequency of the samples, by default '6h'
         multistep : int, optional
             collate (t-1, ... t - multistep) into the input state vector, by default 1
-=======
-        relative_date_indices: list
-            list of time indices to load from the data relative to the current sample i in __iter__
->>>>>>> a3f51deb
         shuffle : bool, optional
             Shuffle batches, by default True
         label : str, optional
@@ -84,12 +78,9 @@
 
         self.data = data_reader
 
-<<<<<<< HEAD
         self.rollout = rollout
         self.timeincrement = timeincrement
         self.timestep = timestep
-=======
->>>>>>> a3f51deb
         self.grid_indices = grid_indices
 
         # lazy init
