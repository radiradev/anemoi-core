# (C) Copyright 2024 Anemoi contributors.
#
# This software is licensed under the terms of the Apache Licence Version 2.0
# which can be obtained at http://www.apache.org/licenses/LICENSE-2.0.
#
# In applying this licence, ECMWF does not waive the privileges and immunities
# granted to it by virtue of its status as an intergovernmental organisation
# nor does it submit to any jurisdiction.

from __future__ import annotations

import logging

import einops
import torch

from anemoi.training.losses.base import BaseLoss

LOGGER = logging.getLogger(__name__)


class KernelCRPS(BaseLoss):
    """Kernel CRPS loss."""

    def __init__(
        self,
        fair: bool = True,
        ignore_nans: bool = False,
        **kwargs,
    ) -> None:
        """Latitude- and (inverse-)variance-weighted kernel CRPS loss.

        Parameters
        ----------
        fair : bool
            Calculate a "fair" (unbiased) score - ensemble variance component weighted by (ens-size-1)^-1.
        ignore_nans : bool, optional
            Allow nans in the loss and apply methods ignoring nans for measuring the loss, by default False
        """
        super().__init__(ignore_nans=ignore_nans, **kwargs)

        self.fair = fair

    def _kernel_crps(self, preds: torch.Tensor, targets: torch.Tensor) -> torch.Tensor:
        """Kernel (ensemble) CRPS.

        Parameters
        ----------
        preds : torch.Tensor
            Predicted ensemble, shape (batch_size, n_vars, latlon, ens_size)
        targets : torch.Tensor
            Ground truth, shape (batch_size, n_vars, latlon)

        Returns
        -------
        kCRPS : torch.Tensor
            The point-wise kernel CRPS, shape (batch_size, 1, latlon).
        """
        ens_size = preds.shape[-1]
        mae = torch.mean(torch.abs(targets[..., None] - preds), dim=-1)

        assert ens_size > 1, "Ensemble size must be greater than 1."

        coef = -1.0 / (ens_size * (ens_size - 1)) if self.fair else -1.0 / (ens_size**2)

        ens_var = torch.zeros(size=preds.shape[:-1], device=preds.device)
        for i in range(ens_size):  # loop version to reduce memory usage
            ens_var += torch.sum(torch.abs(preds[..., i].unsqueeze(-1) - preds[..., i + 1 :]), dim=-1)
        ens_var = coef * ens_var

        return mae + ens_var

    def forward(
        self,
        y_pred: torch.Tensor,
        y_target: torch.Tensor,
        squash: bool = True,
        *,
        scaler_indices: tuple[int, ...] | None = None,
        without_scalers: list[str] | list[int] | None = None,
    ) -> torch.Tensor:

        y_target = einops.rearrange(y_target, "bs latlon v -> bs v latlon")
        y_pred = einops.rearrange(y_pred, "bs e latlon v -> bs v latlon e")

        bs_ = y_pred.shape[0]  # batch size
        kcrps_ = self._kernel_crps(y_pred, y_target)

        kcrps_ = einops.rearrange(kcrps_, "bs v latlon -> bs latlon v")

        kcrps_ = self.scale(kcrps_.unsqueeze(1), scaler_indices, without_scalers=without_scalers)

        # divide by batch size
        if squash:
            return kcrps_.sum() / bs_

        # sum only across the batch dimension; enable this to generate per-variable CRPS "maps"
        loss = kcrps_.sum(dim=0) / bs_
        return loss.sum(dim=0)

    @property
    def name(self) -> str:
        f_str = "f" if self.fair else ""
        return f"{f_str}kcrps"


class AlmostFairKernelCRPS(BaseLoss):
    """Almost fair kernel CRPS loss."""

    def __init__(
        self,
        alpha: float = 1.0,
        no_autocast: bool = True,
        ignore_nans: bool = False,
        **kwargs,
    ) -> None:
        """Latitude- and (inverse-)variance-weighted kernel CRPS loss.

        Parameters
        ----------
        alpha : float
            Factor for linear combination of fair (unbiased, ensemble variance component weighted by (ens-size-1)^-1)
            and standard CRPS (1.0 = fully fair, 0.0 = fully unfair)
        no_autocast : bool, optional
            Deactivate autocast for the kernel CRPS calculation
        ignore_nans : bool, optional
            Allow nans in the loss and apply methods ignoring nans for measuring the loss, by default False
        """
        super().__init__(ignore_nans=ignore_nans, **kwargs)

        self.alpha = alpha
        self.no_autocast = no_autocast

    def _kernel_crps(self, preds: torch.Tensor, targets: torch.Tensor, alpha: float = 1.0) -> torch.Tensor:
        """Kernel (ensemble) CRPS.

        Parameters
        ----------
        preds : torch.Tensor
            Predicted ensemble, shape (batch_size, n_vars, latlon, ens_size)
        targets : torch.Tensor
            Ground truth, shape (batch_size, n_vars, latlon)
        alpha : float
            Factor for linear combination of fair (unbiased, ensemble variance component weighted by (ens-size-1)^-1)
            and standard CRPS (1.0 = fully fair, 0.0 = fully unfair)

        Returns
        -------
        kCRPS : torch.Tensor
            The point-wise kernel CRPS, shape (batch_size, 1, latlon).
        """
        ens_size = preds.shape[-1]

        epsilon = (1.0 - alpha) / ens_size

        var = torch.abs(preds.unsqueeze(dim=-1) - preds.unsqueeze(dim=-2))
        diag = torch.eye(ens_size, dtype=torch.bool, device=preds.device)
        err_r = einops.repeat(
            torch.abs(preds - targets.unsqueeze(dim=-1)),
            "batch var latlon ens -> batch var latlon n ens",
            n=ens_size,
        )

        mem_err = err_r * ~diag
        mem_err_transpose = mem_err.transpose(-1, -2)

        assert ens_size > 1, "Ensemble size must be greater than 1."

        coef = 1.0 / (2.0 * ens_size * (ens_size - 1))
        return coef * torch.sum(mem_err + mem_err_transpose - (1 - epsilon) * var, dim=(-1, -2))

    def forward(
        self,
        y_pred: torch.Tensor,
        y_target: torch.Tensor,
        squash: bool = True,
        *,
        scaler_indices: tuple[int, ...] | None = None,
        without_scalers: list[str] | list[int] | None = None,
    ) -> torch.Tensor:

        y_target = einops.rearrange(y_target, "bs latlon v -> bs v latlon")
        y_pred = einops.rearrange(y_pred, "bs e latlon v -> bs v latlon e")
        bs_ = y_pred.shape[0]  # batch size

        if self.no_autocast:
            with torch.amp.autocast(device_type="cuda", enabled=False):
                kcrps_ = self._kernel_crps(y_pred, y_target, alpha=self.alpha)
        else:
            kcrps_ = self._kernel_crps(y_pred, y_target, alpha=self.alpha)

<<<<<<< HEAD
        kcrps_ = einops.rearrange(kcrps_, "bs v latlon -> bs latlon v")

        # TODO: The unsqueeze is a hack to get the correct shape for the loss
        # The ensemble member dimension is of course gone in the crps but scalers require 4 dimensions
        kcrps_ = self.scale(kcrps_.unsqueeze(1), scaler_indices, without_scalers=without_scalers)
=======
        # The ensemble member dimension is of course gone in the crps but scalers require 4 dimensions
        kcrps_ = einops.rearrange(kcrps_, "bs v latlon -> bs latlon v").unsqueeze(1)
        kcrps_ = self.scale(kcrps_, scaler_indices, without_scalers=without_scalers)
>>>>>>> bfc7f598

        # divide by (weighted point count) * (batch size)
        if squash:
            return kcrps_.sum() / bs_

        # sum only across the batch dimension; enable this to generate per-variable CRPS "maps"
        loss = kcrps_.sum(dim=0) / bs_
        return loss.sum(dim=0)

    @property
    def name(self) -> str:
        return f"afkcrps{self.alpha:.2f}"<|MERGE_RESOLUTION|>--- conflicted
+++ resolved
@@ -189,17 +189,9 @@
         else:
             kcrps_ = self._kernel_crps(y_pred, y_target, alpha=self.alpha)
 
-<<<<<<< HEAD
-        kcrps_ = einops.rearrange(kcrps_, "bs v latlon -> bs latlon v")
-
-        # TODO: The unsqueeze is a hack to get the correct shape for the loss
-        # The ensemble member dimension is of course gone in the crps but scalers require 4 dimensions
-        kcrps_ = self.scale(kcrps_.unsqueeze(1), scaler_indices, without_scalers=without_scalers)
-=======
         # The ensemble member dimension is of course gone in the crps but scalers require 4 dimensions
         kcrps_ = einops.rearrange(kcrps_, "bs v latlon -> bs latlon v").unsqueeze(1)
         kcrps_ = self.scale(kcrps_, scaler_indices, without_scalers=without_scalers)
->>>>>>> bfc7f598
 
         # divide by (weighted point count) * (batch size)
         if squash:
