# (C) Copyright 2024 Anemoi contributors.
#
# This software is licensed under the terms of the Apache Licence Version 2.0
# which can be obtained at http://www.apache.org/licenses/LICENSE-2.0.
#
# In applying this licence, ECMWF does not waive the privileges and immunities
# granted to it by virtue of its status as an intergovernmental organisation
# nor does it submit to any jurisdiction.

from __future__ import annotations

import logging
from typing import TYPE_CHECKING

import torch

from anemoi.training.losses.scalers.base_scaler import BaseUpdatingScaler
from anemoi.training.utils.enums import TensorDim

if TYPE_CHECKING:
    from anemoi.models.interface import AnemoiModelInterface

LOGGER = logging.getLogger(__name__)


class NaNMaskScaler(BaseUpdatingScaler):

    scale_dims: tuple[TensorDim] = (TensorDim.BATCH_SIZE, TensorDim.GRID, TensorDim.VARIABLE)

<<<<<<< HEAD
    def initial_scaling_values(self) -> torch.Tensor | None:
        """Get initial scaling values.

        Returns
        -------
        torch.Tensor
            Initial scaling values, default is a tenser of ones.
        """
        # TODO(sara,harrison): should this in general (for all scalers) be a tensor and not a numpy array?
        # TODO(sara,harrison): could this be on the model device?
        # by default on CPU and for the updating scalers this means the updates happen on CPU
        # lots of moving scalers around, so this is not ideal
        return torch.ones(tuple([1] * len(self.scale_dims)))

    def on_train_batch_start(self, model: AnemoiModelInterface) -> None:
        """Update loss scaling.
=======
    def on_training_start(self, model: AnemoiModelInterface) -> torch.Tensor:
        """Get loss scaling.
>>>>>>> 38efdcde

        Get  mask multiplying NaN locations with zero.
        At this stage, returns a loss slicing mask with all values set to 1.
        Always when calling the imputer, the NaN positions are updated.
        Before every application of training loss function, the mask is replaced.
        """
<<<<<<< HEAD
        loss_weights_mask = self.get_scaling_values()
        device = loss_weights_mask.device
        # iterate over all pre-processors and check if they have a loss_mask_training attribute
        for pre_processor in model.pre_processors.processors.values():
            if hasattr(pre_processor, "loss_mask_training"):
                loss_weights_mask = loss_weights_mask * pre_processor.loss_mask_training.to(device)

        return loss_weights_mask

    def on_valid_batch_start(self, model: AnemoiModelInterface) -> None:
        """Update loss scaling for validation batch."""
        return self.on_train_batch_start(model)
=======
        loss_weights_mask = torch.ones((1, 1))
        # iterate over all pre-processors and check if they have a loss_mask_training attribute
        for pre_processor in model.pre_processors.processors.values():
            if hasattr(pre_processor, "loss_mask_training"):
                loss_weights_mask = loss_weights_mask.to(pre_processor.loss_mask_training)
                loss_weights_mask = loss_weights_mask * pre_processor.loss_mask_training
        return loss_weights_mask
>>>>>>> 38efdcde
<|MERGE_RESOLUTION|>--- conflicted
+++ resolved
@@ -27,7 +27,6 @@
 
     scale_dims: tuple[TensorDim] = (TensorDim.BATCH_SIZE, TensorDim.GRID, TensorDim.VARIABLE)
 
-<<<<<<< HEAD
     def initial_scaling_values(self) -> torch.Tensor | None:
         """Get initial scaling values.
 
@@ -44,35 +43,23 @@
 
     def on_train_batch_start(self, model: AnemoiModelInterface) -> None:
         """Update loss scaling.
-=======
-    def on_training_start(self, model: AnemoiModelInterface) -> torch.Tensor:
-        """Get loss scaling.
->>>>>>> 38efdcde
 
         Get  mask multiplying NaN locations with zero.
         At this stage, returns a loss slicing mask with all values set to 1.
         Always when calling the imputer, the NaN positions are updated.
         Before every application of training loss function, the mask is replaced.
         """
-<<<<<<< HEAD
         loss_weights_mask = self.get_scaling_values()
         device = loss_weights_mask.device
         # iterate over all pre-processors and check if they have a loss_mask_training attribute
         for pre_processor in model.pre_processors.processors.values():
             if hasattr(pre_processor, "loss_mask_training"):
+                loss_weights_mask = loss_weights_mask.to(pre_processor.loss_mask_training)
                 loss_weights_mask = loss_weights_mask * pre_processor.loss_mask_training.to(device)
+
 
         return loss_weights_mask
 
     def on_valid_batch_start(self, model: AnemoiModelInterface) -> None:
         """Update loss scaling for validation batch."""
-        return self.on_train_batch_start(model)
-=======
-        loss_weights_mask = torch.ones((1, 1))
-        # iterate over all pre-processors and check if they have a loss_mask_training attribute
-        for pre_processor in model.pre_processors.processors.values():
-            if hasattr(pre_processor, "loss_mask_training"):
-                loss_weights_mask = loss_weights_mask.to(pre_processor.loss_mask_training)
-                loss_weights_mask = loss_weights_mask * pre_processor.loss_mask_training
-        return loss_weights_mask
->>>>>>> 38efdcde
+        return self.on_train_batch_start(model)