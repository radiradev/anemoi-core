--- conflicted
+++ resolved
@@ -25,10 +25,7 @@
 
 class NaNMaskScaler(BaseUpdatingScaler):
 
-<<<<<<< HEAD
     scale_dims: tuple[TensorDim] = (TensorDim.BATCH_SIZE, TensorDim.GRID, TensorDim.VARIABLE)
-=======
-    scale_dims: tuple[TensorDim, ...] = (TensorDim.GRID, TensorDim.VARIABLE)
 
     def __init__(self, norm: str | None = None, **kwargs) -> None:
         """Initialise NanMaskScaler.
@@ -40,7 +37,7 @@
         """
         super().__init__(norm=norm)
         del kwargs
->>>>>>> 4bbb4c4b
+
 
     def on_train_batch_start(self, model: AnemoiModelInterface) -> None:
         """Update loss scaling.
