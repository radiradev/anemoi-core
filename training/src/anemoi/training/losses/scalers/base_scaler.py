# (C) Copyright 2024 Anemoi contributors.
#
# This software is licensed under the terms of the Apache Licence Version 2.0
# which can be obtained at http://www.apache.org/licenses/LICENSE-2.0.
#
# In applying this licence, ECMWF does not waive the privileges and immunities
# granted to it by virtue of its status as an intergovernmental organisation
# nor does it submit to any jurisdiction.

from __future__ import annotations

import logging
import sys
from abc import ABC
from abc import abstractmethod
from typing import TYPE_CHECKING
from typing import Optional

import torch

from anemoi.training.utils.enums import TensorDim

if TYPE_CHECKING:
    from anemoi.models.interface import AnemoiModelInterface
    from anemoi.training.losses.scaler_tensor import TENSOR_SPEC

if sys.version_info < (3, 11):
    from enum import Enum

    class StrEnum(str, Enum):
        pass

else:
    from enum import StrEnum

LOGGER = logging.getLogger(__name__)
<<<<<<< HEAD
=======
SCALER_DTYPE = tuple[tuple[int, ...], np.ndarray]
>>>>>>> 7d2b936e


class BaseScaler(ABC):
    """Base class for all loss scalers."""

    scale_dims: tuple[TensorDim, ...]

    def __init__(self, norm: str | None = None) -> None:
        """Initialise BaseScaler.

        Parameters
        ----------
        norm : str, optional
            Type of normalization to apply. Options are None, unit-sum, unit-mean and l1.
        """
        self.norm = norm
        assert norm in [
            None,
            "unit-sum",
            "l1",
            "unit-mean",
        ], f"{self.__class__.__name__}.norm must be one of: None, unit-sum, l1, unit-mean"
        assert self.scale_dims is not None, f"Class {self.__class__.__name__} must define 'scale_dims'"
        if isinstance(self.scale_dims, TensorDim):
            self.scale_dims = (self.scale_dims,)

    @abstractmethod
    def get_scaling_values(self, **kwargs) -> torch.Tensor:
        """Abstract method to get loss scaling."""
        ...

    def normalise(self, values: torch.Tensor) -> torch.Tensor:
        """Normalise the scaler values."""
        if self.norm is None:
            return values

        if self.norm.lower() in ["l1", "unit-sum"]:
            return values / torch.sum(values)

        if self.norm.lower() == "unit-mean":
            return values / torch.mean(values)

        error_msg = f"{self.norm} must be one of: None, unit-sum, l1, unit-mean."
        raise ValueError(error_msg)

    def get_scaling(self) -> TENSOR_SPEC:
        """Get scaler.

        Returns
        -------
        scale_dims : tuple[int, ...]
            Dimensions over which the scalers are applied.
        scaler_values : np.ndarray
            Scaler values
        """
        scaler_values = self.get_scaling_values()
        scaler_values = self.normalise(scaler_values)
        scale_dims = tuple(x.value for x in self.scale_dims)
        return scale_dims, scaler_values


class AvailableCallbacks(StrEnum):
    INITIAL_SCALING_VALUES = "initial_scaling_values"
    ON_TRAINING_START = "on_training_start"
    ON_BATCH_START = "on_batch_start"


class BaseUpdatingScaler(BaseScaler):
    """Base class for updating scalers.

    The updating scalers have a variety of callback methods associated with them,
    which are called during the training loop. These methods allow the scalers to
    update their values based on the current state of the model and the training data.

    The callback methods are expected to return a np.ndarray of scaling values,
    which will be normalised. If they return None, the scaler will not update its values.

    Override `initial_scaling_values` to provide initial scaling values if needed.
    The default implementation returns an array of ones.
    """

<<<<<<< HEAD
    _cached_scaling_values: Optional[torch.Tensor] = None

    def initial_scaling_values(self) -> Optional[torch.Tensor]:
=======
    def initial_scaling_values(self) -> np.ndarray:
>>>>>>> 7d2b936e
        """Get initial scaling values.

        Returns
        -------
        torch.Tensor
            Initial scaling values, default is an array of ones.
        """
        return torch.ones(tuple([1] * len(self.scale_dims)))

    def on_training_start(self, model: AnemoiModelInterface) -> Optional[torch.Tensor]:  # noqa: ARG002
        """Callback method called at the start of training."""
        LOGGER.debug("%s.on_training_start called.", self.__class__.__name__)

<<<<<<< HEAD
    def on_train_epoch_start(self, model: AnemoiModelInterface) -> Optional[torch.Tensor]:  # noqa: ARG002
        """Callback method called at the start of each epoch."""
        LOGGER.debug("%s.on_train_epoch_start called.", self.__class__.__name__)

    def on_train_epoch_end(self, model: AnemoiModelInterface) -> Optional[torch.Tensor]:  # noqa: ARG002
        """Callback method called at the end of each epoch."""
        LOGGER.debug("%s.on_train_epoch_end called.", self.__class__.__name__)

    def on_train_batch_start(self, model: AnemoiModelInterface) -> Optional[torch.Tensor]:  # noqa: ARG002
        """Callback method called at the start of each batch."""
        LOGGER.debug("%s.on_train_batch_start called.", self.__class__.__name__)

    def on_train_batch_end(self, model: AnemoiModelInterface) -> Optional[torch.Tensor]:  # noqa: ARG002
        """Callback method called at the end of each batch."""
        LOGGER.debug("%s.on_train_batch_end called.", self.__class__.__name__)

    def on_valid_batch_start(self, model: AnemoiModelInterface) -> Optional[torch.Tensor]:  # noqa: ARG002
        """Callback method called at the start of each validation batch."""
        LOGGER.debug("%s.on_valid_batch_start called.", self.__class__.__name__)

    def on_valid_batch_end(self, model: AnemoiModelInterface) -> Optional[torch.Tensor]:  # noqa: ARG002
        """Callback method called at the end of each validation batch."""
        LOGGER.debug("%s.on_valid_batch_end called.", self.__class__.__name__)

    def get_scaling_values(self) -> torch.Tensor:
        """Get scaling values based on the initial scaling values callback or cache if set.
=======
    def on_batch_start(self, model: AnemoiModelInterface) -> np.ndarray | None:  # noqa: ARG002
        """Callback method called at the start of each batch."""
        LOGGER.debug("%s.on_train_batch_start called.", self.__class__.__name__)

    def get_scaling_values(self, **_kwargs) -> np.ndarray:
        """Get scaling values based on the initial scaling values callback.
>>>>>>> 7d2b936e

        Returns
        -------
        torch.Tensor
            Scaling values as a torch tensor.
        """
        return self.initial_scaling_values()

    def get_scaling(self) -> TENSOR_SPEC:
        """Get scaling values based on the initial scaling values callback."""
        scalar_values = self.get_scaling_values()

        scale_dims = tuple(x.value for x in self.scale_dims)
        return scale_dims, scalar_values

<<<<<<< HEAD
    def get_callback_scaling_values(self, callback: AvailableCallbacks, **kwargs) -> TENSOR_SPEC:
=======
    def update_scaling_values(self, callback: AvailableCallbacks, **kwargs) -> SCALER_DTYPE | None:
>>>>>>> 7d2b936e
        """Get scaling values based on the callback.

        Will update the cached scaling values if the callback returns a value.
        Any subsequent calls to `get_scaling` will use the cached values.

        Parameters
        ----------
        callback : AvailableCallbacks
            The callback method to use for getting the scaling values.
        **kwargs : dict
            Additional keyword arguments to pass to the callback method.

        Returns
        -------
<<<<<<< HEAD
        TENSOR_SPEC
=======
        SCALER_DTYPE | None
>>>>>>> 7d2b936e
            A tuple containing the scale dimensions and the scaler values.
        """
        if not hasattr(self, callback):
            error_msg = f"{self.__class__.__name__} does not have a method {callback}."
            raise ValueError(error_msg)

        scalar_values = getattr(self, callback)(**kwargs)
        if scalar_values is None:
            return None

        scalar_values = self.normalise(scalar_values)
        scale_dims = tuple(x.value for x in self.scale_dims)
        return scale_dims, scalar_values<|MERGE_RESOLUTION|>--- conflicted
+++ resolved
@@ -34,10 +34,6 @@
     from enum import StrEnum
 
 LOGGER = logging.getLogger(__name__)
-<<<<<<< HEAD
-=======
-SCALER_DTYPE = tuple[tuple[int, ...], np.ndarray]
->>>>>>> 7d2b936e
 
 
 class BaseScaler(ABC):
@@ -119,13 +115,7 @@
     The default implementation returns an array of ones.
     """
 
-<<<<<<< HEAD
-    _cached_scaling_values: Optional[torch.Tensor] = None
-
     def initial_scaling_values(self) -> Optional[torch.Tensor]:
-=======
-    def initial_scaling_values(self) -> np.ndarray:
->>>>>>> 7d2b936e
         """Get initial scaling values.
 
         Returns
@@ -139,41 +129,12 @@
         """Callback method called at the start of training."""
         LOGGER.debug("%s.on_training_start called.", self.__class__.__name__)
 
-<<<<<<< HEAD
-    def on_train_epoch_start(self, model: AnemoiModelInterface) -> Optional[torch.Tensor]:  # noqa: ARG002
-        """Callback method called at the start of each epoch."""
-        LOGGER.debug("%s.on_train_epoch_start called.", self.__class__.__name__)
-
-    def on_train_epoch_end(self, model: AnemoiModelInterface) -> Optional[torch.Tensor]:  # noqa: ARG002
-        """Callback method called at the end of each epoch."""
-        LOGGER.debug("%s.on_train_epoch_end called.", self.__class__.__name__)
-
-    def on_train_batch_start(self, model: AnemoiModelInterface) -> Optional[torch.Tensor]:  # noqa: ARG002
+    def on_batch_start(self, model: AnemoiModelInterface) -> Optional[torch.Tensor]:  # noqa: ARG002
         """Callback method called at the start of each batch."""
         LOGGER.debug("%s.on_train_batch_start called.", self.__class__.__name__)
 
-    def on_train_batch_end(self, model: AnemoiModelInterface) -> Optional[torch.Tensor]:  # noqa: ARG002
-        """Callback method called at the end of each batch."""
-        LOGGER.debug("%s.on_train_batch_end called.", self.__class__.__name__)
-
-    def on_valid_batch_start(self, model: AnemoiModelInterface) -> Optional[torch.Tensor]:  # noqa: ARG002
-        """Callback method called at the start of each validation batch."""
-        LOGGER.debug("%s.on_valid_batch_start called.", self.__class__.__name__)
-
-    def on_valid_batch_end(self, model: AnemoiModelInterface) -> Optional[torch.Tensor]:  # noqa: ARG002
-        """Callback method called at the end of each validation batch."""
-        LOGGER.debug("%s.on_valid_batch_end called.", self.__class__.__name__)
-
-    def get_scaling_values(self) -> torch.Tensor:
-        """Get scaling values based on the initial scaling values callback or cache if set.
-=======
-    def on_batch_start(self, model: AnemoiModelInterface) -> np.ndarray | None:  # noqa: ARG002
-        """Callback method called at the start of each batch."""
-        LOGGER.debug("%s.on_train_batch_start called.", self.__class__.__name__)
-
-    def get_scaling_values(self, **_kwargs) -> np.ndarray:
+    def get_scaling_values(self, **_kwargs) -> torch.Tensor:
         """Get scaling values based on the initial scaling values callback.
->>>>>>> 7d2b936e
 
         Returns
         -------
@@ -189,11 +150,7 @@
         scale_dims = tuple(x.value for x in self.scale_dims)
         return scale_dims, scalar_values
 
-<<<<<<< HEAD
-    def get_callback_scaling_values(self, callback: AvailableCallbacks, **kwargs) -> TENSOR_SPEC:
-=======
-    def update_scaling_values(self, callback: AvailableCallbacks, **kwargs) -> SCALER_DTYPE | None:
->>>>>>> 7d2b936e
+    def update_scaling_values(self, callback: AvailableCallbacks, **kwargs) -> TENSOR_SPEC | None:
         """Get scaling values based on the callback.
 
         Will update the cached scaling values if the callback returns a value.
@@ -208,11 +165,7 @@
 
         Returns
         -------
-<<<<<<< HEAD
-        TENSOR_SPEC
-=======
-        SCALER_DTYPE | None
->>>>>>> 7d2b936e
+        TENSOR_SPEC | None
             A tuple containing the scale dimensions and the scaler values.
         """
         if not hasattr(self, callback):
