# (C) Copyright 2024- Anemoi contributors.
#
# This software is licensed under the terms of the Apache Licence Version 2.0
# which can be obtained at http://www.apache.org/licenses/LICENSE-2.0.
#
# In applying this licence, ECMWF does not waive the privileges and immunities
# granted to it by virtue of its status as an intergovernmental organisation
# nor does it submit to any jurisdiction.

from .combined import CombinedLoss
from .huber import HuberLoss
from .kcrps import AlmostFairKernelCRPS
from .kcrps import KernelCRPS
from .logcosh import LogCoshLoss
from .loss import get_loss_function
from .mae import MAELoss
from .mse import MSELoss
from .rmse import RMSELoss
<<<<<<< HEAD
from .torch import TorchLoss
=======
from .weighted_mse import WeightedMSELoss
>>>>>>> 3ac7d4fb

__all__ = [
    "AlmostFairKernelCRPS",
    "CombinedLoss",
    "HuberLoss",
    "KernelCRPS",
    "LogCoshLoss",
    "MAELoss",
    "MSELoss",
    "RMSELoss",
<<<<<<< HEAD
    "TorchLoss",
=======
    "WeightedMSELoss",
>>>>>>> 3ac7d4fb
    "get_loss_function",
]<|MERGE_RESOLUTION|>--- conflicted
+++ resolved
@@ -16,11 +16,8 @@
 from .mae import MAELoss
 from .mse import MSELoss
 from .rmse import RMSELoss
-<<<<<<< HEAD
+from .weighted_mse import WeightedMSELoss
 from .torch import TorchLoss
-=======
-from .weighted_mse import WeightedMSELoss
->>>>>>> 3ac7d4fb
 
 __all__ = [
     "AlmostFairKernelCRPS",
@@ -31,10 +28,7 @@
     "MAELoss",
     "MSELoss",
     "RMSELoss",
-<<<<<<< HEAD
+    "WeightedMSELoss",
     "TorchLoss",
-=======
-    "WeightedMSELoss",
->>>>>>> 3ac7d4fb
     "get_loss_function",
 ]