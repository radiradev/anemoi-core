# (C) Copyright 2024- Anemoi contributors.
#
# This software is licensed under the terms of the Apache Licence Version 2.0
# which can be obtained at http://www.apache.org/licenses/LICENSE-2.0.
#
# In applying this licence, ECMWF does not waive the privileges and immunities
# granted to it by virtue of its status as an intergovernmental organisation
# nor does it submit to any jurisdiction.


import logging
<<<<<<< HEAD

from anemoi.models.data_indices.collection import IndexCollection
from anemoi.training.losses.base import BaseLoss
from anemoi.training.utils.enums import TensorDim
=======
from typing import TYPE_CHECKING

from anemoi.training.utils.enums import TensorDim

if TYPE_CHECKING:
    from anemoi.models.data_indices.collection import IndexCollection
    from anemoi.training.losses.base import BaseLoss
>>>>>>> 87074709

LOGGER = logging.getLogger(__name__)


def print_variable_scaling(loss: BaseLoss, data_indices: IndexCollection) -> None:
<<<<<<< HEAD
    """
    Log the final variable scaling for each variable in the model.
=======
    """Log the final variable scaling for each variable in the model.
>>>>>>> 87074709

    Parameters
    ----------
    loss : BaseLoss
        Loss function to get the variable scaling from.
    data_indices : IndexCollection
        Index collection to get the variable names from.
<<<<<<< HEAD
    """
    variable_scaling = loss.scaler.subset_by_dim(TensorDim.VARIABLE.value).get_scaler(len(TensorDim)).squeeze()
    log_text = "Final Variable Scaling: "
    for idx, name in enumerate(data_indices.internal_model.output.name_to_index.keys()):
        log_text += f"{name}: {variable_scaling[idx]:.4g}, "
    LOGGER.debug(log_text)
=======

    Returns
    -------
    Dict[str, float]
        Dictionary mapping variable names to their scaling values.
    """
    variable_scaling = loss.scaler.subset_by_dim(TensorDim.VARIABLE.value).get_scaler(len(TensorDim)).squeeze()
    log_text = "Final Variable Scaling: "
    scaling_values = {}

    for idx, name in enumerate(data_indices.internal_model.output.name_to_index.keys()):
        value = float(variable_scaling[idx])
        log_text += f"{name}: {value:.4g}, "
        scaling_values[name] = value

    LOGGER.debug(log_text)
    return scaling_values
>>>>>>> 87074709
<|MERGE_RESOLUTION|>--- conflicted
+++ resolved
@@ -9,31 +9,16 @@
 
 
 import logging
-<<<<<<< HEAD
 
 from anemoi.models.data_indices.collection import IndexCollection
 from anemoi.training.losses.base import BaseLoss
 from anemoi.training.utils.enums import TensorDim
-=======
-from typing import TYPE_CHECKING
-
-from anemoi.training.utils.enums import TensorDim
-
-if TYPE_CHECKING:
-    from anemoi.models.data_indices.collection import IndexCollection
-    from anemoi.training.losses.base import BaseLoss
->>>>>>> 87074709
 
 LOGGER = logging.getLogger(__name__)
 
 
 def print_variable_scaling(loss: BaseLoss, data_indices: IndexCollection) -> None:
-<<<<<<< HEAD
-    """
-    Log the final variable scaling for each variable in the model.
-=======
     """Log the final variable scaling for each variable in the model.
->>>>>>> 87074709
 
     Parameters
     ----------
@@ -41,14 +26,6 @@
         Loss function to get the variable scaling from.
     data_indices : IndexCollection
         Index collection to get the variable names from.
-<<<<<<< HEAD
-    """
-    variable_scaling = loss.scaler.subset_by_dim(TensorDim.VARIABLE.value).get_scaler(len(TensorDim)).squeeze()
-    log_text = "Final Variable Scaling: "
-    for idx, name in enumerate(data_indices.internal_model.output.name_to_index.keys()):
-        log_text += f"{name}: {variable_scaling[idx]:.4g}, "
-    LOGGER.debug(log_text)
-=======
 
     Returns
     -------
@@ -65,5 +42,4 @@
         scaling_values[name] = value
 
     LOGGER.debug(log_text)
-    return scaling_values
->>>>>>> 87074709
+    return scaling_values