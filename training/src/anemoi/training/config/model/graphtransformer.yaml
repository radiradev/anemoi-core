num_channels: 1024
cpu_offload: False

keep_batch_sharded: True

model:
  _target_: anemoi.models.models.AnemoiModelEncProcDec

layer_kernels:
  # The layer_kernels can be adjusted per model component, but are defined here for convenience.
  LayerNorm:
    _target_: torch.nn.LayerNorm
  Linear:
    _target_: torch.nn.Linear
  Activation:
    _target_: torch.nn.GELU
  QueryNorm:
    _target_: anemoi.models.layers.normalization.AutocastLayerNorm
    bias: False
  KeyNorm:
    _target_: anemoi.models.layers.normalization.AutocastLayerNorm
    bias: False

processor:
  _target_: anemoi.models.layers.processor.GraphTransformerProcessor
  trainable_size: ${model.trainable_parameters.hidden2hidden}
  sub_graph_edge_attributes: ${model.attributes.edges}
  num_layers: 16
  num_chunks: 4
  mlp_hidden_ratio: 4 # GraphTransformer or Transformer only
  num_heads: 16 # GraphTransformer or Transformer only
  qk_norm: False
  cpu_offload: ${model.cpu_offload}
  layer_kernels: ${model.layer_kernels}

encoder:
  _target_: anemoi.models.layers.mapper.GraphTransformerForwardMapper
  trainable_size: ${model.trainable_parameters.data2hidden}
  sub_graph_edge_attributes: ${model.attributes.edges}
  num_chunks: 4
  mlp_hidden_ratio: 4 # GraphTransformer or Transformer only
  num_heads: 16 # GraphTransformer or Transformer only
  qk_norm: False
  cpu_offload: ${model.cpu_offload}
  layer_kernels: ${model.layer_kernels}
  shard_strategy: "edges"

decoder:
  _target_: anemoi.models.layers.mapper.GraphTransformerBackwardMapper
  trainable_size: ${model.trainable_parameters.hidden2data}
  sub_graph_edge_attributes: ${model.attributes.edges}
  num_chunks: 4
  mlp_hidden_ratio: 4 # GraphTransformer or Transformer only
  num_heads: 16 # GraphTransformer or Transformer only
  initialise_data_extractor_zero: False
  qk_norm: False
  cpu_offload: ${model.cpu_offload}
  layer_kernels: ${model.layer_kernels}
<<<<<<< HEAD
  shard_strategy: 'edges'
=======
  shard_strategy: "edges"
>>>>>>> 08f52459

output_mask:
  _target_: anemoi.training.utils.masks.NoOutputMask

trainable_parameters:
  data: 8
  hidden: 8
  data2hidden: 8
  hidden2data: 8
  hidden2hidden: 8 # GNN and GraphTransformer Processor only

# Torch compile configuration
# A list of modules present in the model, which will be compiled
# You can optionally pass options to torch.compile with the 'options' key
#
# Below is an explanation of some common parameters to torch.compile
# For a full list of possible parameters, consult the documenation for torch compile
#       https://docs.pytorch.org/docs/stable/generated/torch.compile.html
#
# dynamic (bool): When True, it will try to avoid recompilation by generating
#       as general a kernel as possible. But the performance of the general
#       kernel might be worse. When False, it will generate a specific
#       kernel for each input shape (until the configurable recompile
#       limit has been hit), leading to possibly better performance but
#       more recompilations
# mode (str): Different compilation modes, allowing you to trade off
#       compilation time versus potential performance. See the
#       torch.compile documentation for list of possible modes
# fullgraph (bool): When True, torch.compile will error when it hits a
#       section of code it can't compile. When False, it will fallback to
#       non-compiled ("eager") execution for those lines.
# options (dict): a dict of further options which can be passed to torch.compile
compile:
  - module: anemoi.models.layers.conv.GraphTransformerConv
    options:
      dynamic: false
      #mode: max-autotune # an example of setting the compilation mode

attributes:
  edges:
  - edge_length
  - edge_dirs
  nodes: []

# Bounding configuration
bounding: #These are applied in order

  # Bound tp (total precipitation) with a Relu bounding layer
  # ensuring a range of [0, infinity) to avoid negative precipitation values.
  - _target_: anemoi.models.layers.bounding.ReluBounding #[0, infinity)
    variables:
    - tp

  # [OPTIONAL] Bound cp (convective precipitation) as a fraction of tp.
  # This guarantees that cp is physically consistent with tp by restricting cp
  # to a fraction of tp [0 to 1]. Uncomment the lines below to apply.
  # NOTE: If this bounding strategy is used, the normalization of cp must be
  # changed to "std" normalization, and the "cp" statistics should be remapped
  # to those of tp to ensure consistency.

  # - _target_: anemoi.models.layers.bounding.FractionBounding # fraction of tp
  #   variables:
  #   - cp
  #   min_val: 0
  #   max_val: 1
  #   total_var: tp

  # [OPTIONAL] NormalizedReluBounding
  # This is an extension of the Relu bounding in case the thrshold to be used
  # is not 0. For example, in case of the sea surface temperature we don't use
  # [0, infinity), buth rather [-2C, infinity). We do not want the water
  # temperature to be below the freezing temperature.

  # - _target_: anemoi.models.layers.bounding.NormalizedReluBounding
  #   variables: [sst]
  #   min_val: [-2]
  #   normalizer: ['mean-std']<|MERGE_RESOLUTION|>--- conflicted
+++ resolved
@@ -56,11 +56,7 @@
   qk_norm: False
   cpu_offload: ${model.cpu_offload}
   layer_kernels: ${model.layer_kernels}
-<<<<<<< HEAD
-  shard_strategy: 'edges'
-=======
   shard_strategy: "edges"
->>>>>>> 08f52459
 
 output_mask:
   _target_: anemoi.training.utils.masks.NoOutputMask
