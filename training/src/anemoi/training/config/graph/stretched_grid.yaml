--- conflicted
+++ resolved
@@ -56,24 +56,17 @@
     # Attributes for data nodes
     cutout_mask:
       _target_: anemoi.graphs.nodes.attributes.CutOutMask
-<<<<<<< HEAD
-=======
     boundary_mask:
       _target_: anemoi.graphs.nodes.attributes.BooleanNot
       masks:
         _target_: anemoi.graphs.nodes.attributes.CutOutMask
->>>>>>> 87074709
     area_weight:
       _target_: anemoi.graphs.nodes.attributes.SphericalAreaWeights
       norm: unit-max
       fill_value: 0
     lam_area_weight:
       _target_: anemoi.graphs.nodes.attributes.MaskedPlanarAreaWeights
-<<<<<<< HEAD
-      mask_attr_node_name: cutout_mask
-=======
       mask_node_attr_name: cutout_mask
->>>>>>> 87074709
       norm: unit-max
 
   edges:
