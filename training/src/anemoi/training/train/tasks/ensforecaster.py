--- conflicted
+++ resolved
@@ -298,10 +298,6 @@
                 self.ens_comm_subgroup_size,
                 self.ens_comm_subgroup,
                 self.model_comm_group,
-<<<<<<< HEAD
-                validation_mode,
-=======
->>>>>>> 55c1960c
                 use_reentrant=False,
             )
 
