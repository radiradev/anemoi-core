--- conflicted
+++ resolved
@@ -12,15 +12,7 @@
 
 import logging
 from collections import defaultdict
-<<<<<<< HEAD
-from collections.abc import Generator
-from collections.abc import Mapping
 from typing import TYPE_CHECKING
-from typing import Optional
-from typing import Union
-=======
-from typing import TYPE_CHECKING
->>>>>>> 2732877c
 
 import numpy as np
 import pytorch_lightning as pl
@@ -294,12 +286,8 @@
         self.updated_loss_mask = True
 
     @staticmethod
-<<<<<<< HEAD
-    def get_val_metric_ranges(config: DictConfig, data_indices: IndexCollection) -> tuple[dict, dict]:
-=======
     def get_val_metric_ranges(config: TrainingSchema, data_indices: IndexCollection) -> tuple[dict, dict]:
 
->>>>>>> 2732877c
         metric_ranges = defaultdict(list)
         metric_ranges_validation = defaultdict(list)
 
