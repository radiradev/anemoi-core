--- conflicted
+++ resolved
@@ -699,22 +699,14 @@
             )
             num_chunks = self.num_chunks if self.training else NUM_CHUNKS_INFERENCE
         else:
-<<<<<<< HEAD
             query, key, value, edges = self.prepare_qkve_edge_sharding(query, key, value, edges, batch_size)
             num_chunks = 1  # no "inner chunking" for edge sharding
-=======
-            query, key, value, edges = self.prepare_qkve_edge_sharding(query, key, value, edges)
->>>>>>> fa572c18
 
         if self.qk_norm:
             query = self.q_norm(query)
             key = self.k_norm(key)
 
-<<<<<<< HEAD
         out = self.attention_block(query, key, value, edges, edge_index, size, num_chunks)
-=======
-        out = self.attention_block(query, key, value, edges, edge_index, size, num_chunks=1)
->>>>>>> fa572c18
 
         if self.shard_strategy == "heads":
             out = self.shard_output_seq(out, shapes, batch_size, model_comm_group)
