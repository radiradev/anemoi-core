--- conflicted
+++ resolved
@@ -703,15 +703,8 @@
             query, key, value, edges = self.shard_qkve_heads(
                 query, key, value, edges, shapes, batch_size, model_comm_group
             )
-<<<<<<< HEAD
-            num_chunks = self.num_chunks if self.training else NUM_CHUNKS_INFERENCE
         else:
             query, key, value, edges = self.prepare_qkve_edge_sharding(query, key, value, edges, batch_size)
-            num_chunks = 1  # no "inner chunking" for edge sharding
-=======
-        else:
-            query, key, value, edges = self.prepare_qkve_edge_sharding(query, key, value, edges, batch_size)
->>>>>>> 7f715c37
 
         if self.qk_norm:
             query = self.q_norm(query)
