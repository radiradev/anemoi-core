# (C) Copyright 2024 Anemoi contributors.
#
# This software is licensed under the terms of the Apache Licence Version 2.0
# which can be obtained at http://www.apache.org/licenses/LICENSE-2.0.
#
# In applying this licence, ECMWF does not waive the privileges and immunities
# granted to it by virtue of its status as an intergovernmental organisation
# nor does it submit to any jurisdiction.


import logging
from typing import Optional

from hydra.errors import InstantiationException
from hydra.utils import instantiate
import torch
from torch import nn
from torch import cuda
from torch.utils.checkpoint import checkpoint
from contextlib import contextmanager

from anemoi.utils.config import DotDict

LOGGER = logging.getLogger(__name__)


class CheckpointWrapper(nn.Module):
    """Wrapper for checkpointing a module."""

    def __init__(self, module: nn.Module) -> None:
        super().__init__()
        self.module = module

    def forward(self, *args, **kwargs):
        return checkpoint(self.module, *args, **kwargs, use_reentrant=False)


def load_layer_kernels(kernel_config: Optional[DotDict] = None, instance: bool = True) -> DotDict["str" : nn.Module]:
    """Load layer kernels from the config.

    This function tries to load the layer kernels from the config. If the layer kernel is not supplied, it will fall back to the torch.nn implementation.

    Parameters
    ----------
    kernel_config : DotDict
        Kernel configuration, e.g. {"Linear": {"_target_": "torch.nn.Linear"}}
    instance : bool
        If True, instantiate the kernels. If False, return the config.
        This is useful for testing purposes.
        Defaults to True.

    Returns
    -------
    DotDict
        Container with layer factories.
    """
    # If self.layer_kernels entry is missing from the config, use torch.nn kernels
    default_kernels = {
        "Linear": {"_target_": "torch.nn.Linear"},
        "LayerNorm": {"_target_": "torch.nn.LayerNorm"},
        "Activation": {"_target_": "torch.nn.GELU"},
        "QueryNorm": {
            "_target_": "anemoi.models.layers.normalization.AutocastLayerNorm",
            "_partial_": True,
            "bias": False,
        },
        "KeyNorm": {
            "_target_": "anemoi.models.layers.normalization.AutocastLayerNorm",
            "_partial_": True,
            "bias": False,
        },
    }

    if kernel_config is None:
        kernel_config = DotDict()

    layer_kernels = DotDict()

    # Loop through all kernels in the layer_kernels config entry and try import them
    for name, kernel_entry in {**default_kernels, **kernel_config}.items():
        if instance:
            try:
                layer_kernels[name] = instantiate(kernel_entry, _partial_=True)
            except InstantiationException:
                LOGGER.info(
                    f"{kernel_entry['_target_']} not found! Check your config.model.layer_kernel. {name} entry. Maybe your desired kernel is not installed or the import string is incorrect?"
                )
                raise InstantiationException
            else:
                LOGGER.info(f"{name} kernel: {kernel_entry['_target_']}.")
        else:
<<<<<<< HEAD
            LOGGER.info(f"{kernel} kernel: {kernel_entry}")
    return layer_kernels

class ProfilerWrapper(nn.Module):
    """Wrapper for checkpointing a module."""

    def __init__(self, module: nn.Module, marker: str) -> None:
        super().__init__()
        self.module = module
        #self.marker=module.__class__.__name__
        self.marker=marker
        self.enabled=True
        
        # Register backward hook for profiling backward pass
        #self.register_full_backward_hook(self._backward_hook)
        self.register_full_backward_pre_hook(self._backward_pre_hook)

    def forward(self, *args, **kwargs):
        #print(f"{args=}, {kwargs=}")
        if(self.enabled):
            cuda.nvtx.range_push(self.marker)
        #tracing_marker=marker.split('- ')[1].split(', input')[0]
        with torch.autograd.profiler.record_function("anemoi-"+self.marker):
            out = self.module(*args, **kwargs)
        if(self.enabled):
            cuda.nvtx.range_pop()
        return out
    
    def _backward_pre_hook(self, module, grad_output):
        """Hook function called before the backward pass"""

        #pop any existing ranges
        cuda.nvtx.range_pop()
        cuda.nvtx.range_push(f"{self.marker}_backward")
        
        return grad_output  # Return unchanged gradients

@contextmanager
def nvtx_wrapper(marker, enabled=True, blocking=True):
    if(enabled):
        cuda.nvtx.range_push(marker)
       # if(blocking):
           # torch.cuda.synchronize()
        #if blocking and 'CUDA_LAUNCH_BLOCKING' not in os.environ:
           # os.environ['CUDA_LAUNCH_BLOCKING'] = '1'

    yield
    if(enabled):
        cuda.nvtx.range_pop()
=======
            layer_kernels[name] = kernel_entry
    return layer_kernels
>>>>>>> 70ecdd9e
<|MERGE_RESOLUTION|>--- conflicted
+++ resolved
@@ -89,8 +89,7 @@
             else:
                 LOGGER.info(f"{name} kernel: {kernel_entry['_target_']}.")
         else:
-<<<<<<< HEAD
-            LOGGER.info(f"{kernel} kernel: {kernel_entry}")
+            layer_kernels[name] = kernel_entry
     return layer_kernels
 
 class ProfilerWrapper(nn.Module):
@@ -138,8 +137,4 @@
 
     yield
     if(enabled):
-        cuda.nvtx.range_pop()
-=======
-            layer_kernels[name] = kernel_entry
-    return layer_kernels
->>>>>>> 70ecdd9e
+        cuda.nvtx.range_pop()