# (C) Copyright 2024 Anemoi contributors.
#
# This software is licensed under the terms of the Apache Licence Version 2.0
# which can be obtained at http://www.apache.org/licenses/LICENSE-2.0.
#
# In applying this licence, ECMWF does not waive the privileges and immunities
# granted to it by virtue of its status as an intergovernmental organisation
# nor does it submit to any jurisdiction.


from __future__ import annotations

import logging
import math
from typing import Optional

import einops
import torch
<<<<<<< HEAD
from packaging import version
=======
>>>>>>> c85062d9
from torch import Tensor
from torch import nn
from torch.distributed.distributed_c10d import ProcessGroup
from torch_geometric.typing import PairTensor

<<<<<<< HEAD
from anemoi.models.distributed.transformer import shard_heads
from anemoi.models.distributed.transformer import shard_sequence
from anemoi.utils.config import DotDict
=======
try:
    from flash_attn import flash_attn_func as attn_func
except ImportError:
    from flash_attn.layers.rotary import RotaryEmbedding
    from torch.nn.functional import scaled_dot_product_attention as attn_func

    _FLASH_ATTENTION_AVAILABLE = False
else:
    _FLASH_ATTENTION_AVAILABLE = True

from anemoi.models.distributed.transformer import shard_heads
from anemoi.models.distributed.transformer import shard_sequence
from anemoi.models.layers.utils import AutocastLayerNorm
>>>>>>> c85062d9

LOGGER = logging.getLogger(__name__)


class MultiHeadSelfAttention(nn.Module):
    """Multi Head Self Attention Pytorch Layer

    allows for three different attention implementations:
    - scaled dot product attention, see https://pytorch.org/docs/stable/generated/torch.nn.functional.scaled_dot_product_attention.html
    - flash attention, see https://github.com/Dao-AILab/flash-attention
    """

    def __init__(
        self,
        num_heads: int,
        embed_dim: int,
        layer_kernels: DotDict,
        bias: bool = False,
        is_causal: bool = False,
        window_size: Optional[int] = None,
        dropout_p: float = 0.0,
<<<<<<< HEAD
        attention_implementation: str = "flash_attention",
        softcap: Optional[float] = None,
        use_alibi_slopes: bool = False,
=======
        qk_norm: bool = False,
        rotary_embeddings: bool = False,
>>>>>>> c85062d9
    ):
        """Initialize MultiHeadSelfAttention.

        For the flash attention implementation, two additional parameters are available: softcap, use_alibi_slopes

        softcap: Softcapping prevents the logits from growing excessively large

        use_alibi_slopes: Adds bias of `(-alibi_slope * |i + seqlen_k - seqlen_q - j|)` to the attention score of
        query i and key j, where alibi_slope is calculated using get_alibi_slopes

        Parameters
        ----------
        num_heads : int
            number of heads
        embed_dim : int
            embedding dimension
        bias : bool, optional
            bias, by default False
        is_causal : bool, optional
            apply causal attention mask, by default False
        window_size : Optional[int], optional
            window_size, by default None
        dropout_p : float, optional
            dropout probability, by default 0.0
        attention_implementation: str, optional
            A predefined string which selects which underlying attention
            implementation, by default "flash_attention"
        softcap : float, optional
            Anything > 0 activates softcapping attention, by default None
        use_alibi_slopes : bool, optional
            Adds bias
        """
        super().__init__()

        assert (
            embed_dim % num_heads == 0
        ), f"Embedding dimension ({embed_dim}) must be divisible by number of heads ({num_heads})"

        self.attention_implementation = attention_implementation
        self.use_alibi_slopes = use_alibi_slopes

        self.num_heads = num_heads
        self.embed_dim = embed_dim
        self.head_dim = embed_dim // num_heads  # q k v
        self.window_size = window_size
        self.dropout_p = dropout_p
        self.is_causal = is_causal
<<<<<<< HEAD
        self.softcap = softcap

        self.set_attention_function()

        if self.use_alibi_slopes:
            self.alibi_slopes = get_alibi_slopes(num_heads)
            assert self.alibi_slopes.shape[0] == num_heads, "Error: Number of alibi_slopes must match number of heads"
        else:
            self.alibi_slopes = None

        linear = layer_kernels["Linear"]
        self.lin_qkv = linear(embed_dim, 3 * embed_dim, bias=bias)
=======
        self.qk_norm = qk_norm
        self.rotary_embeddings = rotary_embeddings

        self.lin_q = nn.Linear(embed_dim, embed_dim, bias=bias)
        self.lin_k = nn.Linear(embed_dim, embed_dim, bias=bias)
        self.lin_v = nn.Linear(embed_dim, embed_dim, bias=bias)
        self.attention = attn_func
>>>>>>> c85062d9

        self.projection = linear(embed_dim, embed_dim, bias=True)

    def set_attention_function(self):
        attn_funcs = {
            "flash_attention": FlashAttentionWrapper,
            "scaled_dot_product_attention": SDPAAttentionWrapper,
        }
        assert (
            self.attention_implementation in attn_funcs
        ), f"{self.attention_implementation} not supported. \
              Please change model.processor.attention_implementation to one of: {attn_funcs.keys()}"
        LOGGER.info(f"Using {self.attention_implementation}")

        # initalise the attn func here
        self.attention = attn_funcs[self.attention_implementation]()

<<<<<<< HEAD
    def forward(
        self, x: Tensor, shapes: list, batch_size: int, model_comm_group: Optional[ProcessGroup] = None
    ) -> Tensor:

        query, key, value = self.lin_qkv(x).chunk(3, -1)
=======
        if self.qk_norm:
            self.q_norm = AutocastLayerNorm(self.head_dim, bias=False)
            self.k_norm = AutocastLayerNorm(self.head_dim, bias=False)
>>>>>>> c85062d9

        if self.rotary_embeddings:  # find alternative implementation
            assert _FLASH_ATTENTION_AVAILABLE, "Rotary embeddings require flash attention"
            self.rotary_emb = RotaryEmbedding(dim=self.head_dim)

    def attention_computation(
        self,
        query: Tensor,
        key: Tensor,
        value: Tensor,
        shapes: list,
        batch_size: int,
        model_comm_group: Optional[ProcessGroup] = None,
    ) -> Tensor:
        if model_comm_group:
            assert (
                model_comm_group.size() == 1 or batch_size == 1
            ), "Only batch size of 1 is supported when model is sharded accross GPUs"

        query, key, value = (
            einops.rearrange(
                t,
                "(batch grid) (heads vars) -> batch heads grid vars",
                batch=batch_size,
                heads=self.num_heads,
            )
            for t in (query, key, value)
        )
        query = shard_heads(query, shapes=shapes, mgroup=model_comm_group)
        key = shard_heads(key, shapes=shapes, mgroup=model_comm_group)
        value = shard_heads(value, shapes=shapes, mgroup=model_comm_group)
        dropout_p = self.dropout_p if self.training else 0.0

<<<<<<< HEAD
        out = self.attention(
            query,
            key,
            value,
            batch_size,
            causal=False,
            window_size=self.window_size,
            dropout_p=dropout_p,
            softcap=self.softcap,
            alibi_slopes=self.alibi_slopes,
        )

        out = shard_sequence(out, shapes=shapes, mgroup=model_comm_group)
        out = einops.rearrange(out, "batch heads grid vars -> (batch grid) (heads vars)")

        out = self.projection(out)

        return out


class SDPAAttentionWrapper(nn.Module):
    """Wrapper for Pytorch scaled dot product attention"""

    def __init__(self):
        super().__init__()

        from torch.nn.functional import scaled_dot_product_attention

        self.attention = scaled_dot_product_attention
        self.mask = None
        self.window_size = None

    def update_mask(self, seq_len, window_size: int, device: str):

        self.mask = (
            torch.abs(
                torch.arange(seq_len, device=device).unsqueeze(0) - torch.arange(seq_len, device=device).unsqueeze(1)
            )
            <= window_size
        )

    def forward(
        self,
        query,
        key,
        value,
        batch_size: int,
        causal=False,
        window_size=None,
        dropout_p=0.0,
        softcap=None,
        alibi_slopes=None,
    ):
        if softcap is not None:
            NotImplementedError(
                "Softcap not supported by Pytorchs SDPA. please switch to flash attention or disable softcap."
            )
        if alibi_slopes is not None:
            NotImplementedError(
                "Alibi slopes not supported by Pytorchs SDPA. please switch to flash attention or disable alibi slopes."
            )

        sequence_len = query.shape[-2]

        if window_size is not None and (self.mask is None or tuple(self.mask.shape) != (sequence_len, sequence_len)):
            self.update_mask(sequence_len, window_size=window_size, device=query.device)

        with torch.nn.attention.sdpa_kernel(backends=[torch.nn.attention.SDPBackend.MATH]):
=======
        if self.qk_norm:
            query = self.q_norm(query)
            key = self.k_norm(key)

        if _FLASH_ATTENTION_AVAILABLE:
            query, key, value = (
                einops.rearrange(t, "batch heads grid vars -> batch grid heads vars") for t in (query, key, value)
            )
            if self.rotary_embeddings:  # can this be done in a better way?
                key = key.unsqueeze(-3)
                value = value.unsqueeze(-3)
                keyvalue = torch.cat((key, value), dim=-3)
                query, keyvalue = self.rotary_emb(
                    query, keyvalue, max_seqlen=max(keyvalue.shape[1], query.shape[1])
                )  # assumption seq const
                key = keyvalue[:, :, 0, ...]
                value = keyvalue[:, :, 1, ...]
            out = self.attention(query, key, value, causal=False, window_size=self.window_size, dropout_p=dropout_p)
            out = einops.rearrange(out, "batch grid heads vars -> batch heads grid vars")
        else:
>>>>>>> c85062d9
            out = self.attention(
                query,
                key,
                value,
                attn_mask=self.mask,
                is_causal=causal,
                dropout_p=dropout_p,
<<<<<<< HEAD
            )

        return out


class FlashAttentionWrapper(nn.Module):
    """Wrapper for Flash attention."""

    def __init__(self):
        super().__init__()
        try:
            import flash_attn
        except ImportError:
            raise ImportError("Error: Flash-attn not installed. Please install flash-attn to use Flash Attention")

        if version.parse(flash_attn.__version__) < version.parse("2.6.0"):
            raise RuntimeError("Error: Flash-attn version is too low. Update to 2.6.0 or higher.")
        else:
            self.attention = flash_attn.flash_attn_func

    def forward(
        self,
        query,
        key,
        value,
        batch_size: int,
        causal: bool = False,
        window_size: int = None,
        dropout_p: float = 0.0,
        softcap: Optional[float] = None,
        alibi_slopes: torch.Tensor = None,
    ):
        query, key, value = (
            einops.rearrange(t, "batch heads grid vars -> batch grid heads vars") for t in (query, key, value)
        )

        alibi_slopes = alibi_slopes.repeat(batch_size, 1).to(query.device) if alibi_slopes is not None else None

        out = self.attention(
            query,
            key,
            value,
            causal=False,
            window_size=(window_size, window_size),
            dropout_p=dropout_p,
            softcap=softcap,
            alibi_slopes=alibi_slopes,
        )
        out = einops.rearrange(out, "batch grid heads vars -> batch heads grid vars")
        return out


def get_alibi_slopes(num_heads: int) -> Tensor:
    """Calculates linearly decreasing slopes for alibi attention.

    Parameters
    ----------
    num_heads : int
        number of attention heads

    Returns
    -------
    Tensor
        aLiBi slopes
    """
    n = 2 ** math.floor(math.log2(num_heads))
    slope_0 = 2 ** (-8 / n)
    alibi_slopes = torch.pow(slope_0, torch.arange(1, 1 + n))
    if n < num_heads:
        slope_hat_0 = 2 ** (-4 / n)
        alibi_slopes_hat = torch.pow(slope_hat_0, torch.arange(1, 1 + 2 * (num_heads - n), 2))
        alibi_slopes = torch.cat([alibi_slopes, alibi_slopes_hat])
    return alibi_slopes
=======
            )  # expects (batch heads grid variable) format
        out = shard_sequence(out, shapes=shapes, mgroup=model_comm_group)
        out = einops.rearrange(out, "batch heads grid vars -> (batch grid) (heads vars)")
        return self.projection(out)

    def forward(
        self, x: Tensor, shapes: list, batch_size: int, model_comm_group: Optional[ProcessGroup] = None
    ) -> Tensor:
        query = self.lin_q(x)
        key = self.lin_k(x)
        value = self.lin_v(x)
        return self.attention_computation(query, key, value, shapes, batch_size, model_comm_group)


class MultiHeadCrossAttention(MultiHeadSelfAttention):
    """Multi Head Cross Attention Pytorch Layer."""

    def __init__(self, *args, **kwargs):
        super().__init__(*args, **kwargs)

    def forward(
        self, x: PairTensor, shapes: list, batch_size: int, model_comm_group: Optional[ProcessGroup] = None
    ) -> Tensor:
        query = self.lin_q(x[1])
        key = self.lin_k(x[0])
        value = self.lin_v(x[0])
        return self.attention_computation(query, key, value, shapes, batch_size, model_comm_group)
>>>>>>> c85062d9
<|MERGE_RESOLUTION|>--- conflicted
+++ resolved
@@ -16,34 +16,16 @@
 
 import einops
 import torch
-<<<<<<< HEAD
 from packaging import version
-=======
->>>>>>> c85062d9
 from torch import Tensor
 from torch import nn
 from torch.distributed.distributed_c10d import ProcessGroup
 from torch_geometric.typing import PairTensor
 
-<<<<<<< HEAD
-from anemoi.models.distributed.transformer import shard_heads
-from anemoi.models.distributed.transformer import shard_sequence
-from anemoi.utils.config import DotDict
-=======
-try:
-    from flash_attn import flash_attn_func as attn_func
-except ImportError:
-    from flash_attn.layers.rotary import RotaryEmbedding
-    from torch.nn.functional import scaled_dot_product_attention as attn_func
-
-    _FLASH_ATTENTION_AVAILABLE = False
-else:
-    _FLASH_ATTENTION_AVAILABLE = True
-
 from anemoi.models.distributed.transformer import shard_heads
 from anemoi.models.distributed.transformer import shard_sequence
 from anemoi.models.layers.utils import AutocastLayerNorm
->>>>>>> c85062d9
+from anemoi.utils.config import DotDict
 
 LOGGER = logging.getLogger(__name__)
 
@@ -65,14 +47,11 @@
         is_causal: bool = False,
         window_size: Optional[int] = None,
         dropout_p: float = 0.0,
-<<<<<<< HEAD
         attention_implementation: str = "flash_attention",
         softcap: Optional[float] = None,
         use_alibi_slopes: bool = False,
-=======
-        qk_norm: bool = False,
-        rotary_embeddings: bool = False,
->>>>>>> c85062d9
+        use_qk_norm: bool = False,
+        use_rotary_embeddings: bool = False,
     ):
         """Initialize MultiHeadSelfAttention.
 
@@ -120,8 +99,9 @@
         self.window_size = window_size
         self.dropout_p = dropout_p
         self.is_causal = is_causal
-<<<<<<< HEAD
         self.softcap = softcap
+        self.qk_norm = use_qk_norm
+        self.rotary_embeddings = use_rotary_embeddings
 
         self.set_attention_function()
 
@@ -132,18 +112,15 @@
             self.alibi_slopes = None
 
         linear = layer_kernels["Linear"]
-        self.lin_qkv = linear(embed_dim, 3 * embed_dim, bias=bias)
-=======
-        self.qk_norm = qk_norm
-        self.rotary_embeddings = rotary_embeddings
-
+        # self.lin_qkv = linear(embed_dim, 3 * embed_dim, bias=bias)
         self.lin_q = nn.Linear(embed_dim, embed_dim, bias=bias)
         self.lin_k = nn.Linear(embed_dim, embed_dim, bias=bias)
         self.lin_v = nn.Linear(embed_dim, embed_dim, bias=bias)
-        self.attention = attn_func
->>>>>>> c85062d9
 
         self.projection = linear(embed_dim, embed_dim, bias=True)
+        if self.qk_norm:
+            self.q_norm = AutocastLayerNorm(self.head_dim, bias=False)
+            self.k_norm = AutocastLayerNorm(self.head_dim, bias=False)
 
     def set_attention_function(self):
         attn_funcs = {
@@ -158,22 +135,6 @@
 
         # initalise the attn func here
         self.attention = attn_funcs[self.attention_implementation]()
-
-<<<<<<< HEAD
-    def forward(
-        self, x: Tensor, shapes: list, batch_size: int, model_comm_group: Optional[ProcessGroup] = None
-    ) -> Tensor:
-
-        query, key, value = self.lin_qkv(x).chunk(3, -1)
-=======
-        if self.qk_norm:
-            self.q_norm = AutocastLayerNorm(self.head_dim, bias=False)
-            self.k_norm = AutocastLayerNorm(self.head_dim, bias=False)
->>>>>>> c85062d9
-
-        if self.rotary_embeddings:  # find alternative implementation
-            assert _FLASH_ATTENTION_AVAILABLE, "Rotary embeddings require flash attention"
-            self.rotary_emb = RotaryEmbedding(dim=self.head_dim)
 
     def attention_computation(
         self,
@@ -198,12 +159,16 @@
             )
             for t in (query, key, value)
         )
+
         query = shard_heads(query, shapes=shapes, mgroup=model_comm_group)
         key = shard_heads(key, shapes=shapes, mgroup=model_comm_group)
         value = shard_heads(value, shapes=shapes, mgroup=model_comm_group)
         dropout_p = self.dropout_p if self.training else 0.0
 
-<<<<<<< HEAD
+        if self.qk_norm:
+            query = self.q_norm(query)
+            key = self.k_norm(key)
+
         out = self.attention(
             query,
             key,
@@ -214,6 +179,7 @@
             dropout_p=dropout_p,
             softcap=self.softcap,
             alibi_slopes=self.alibi_slopes,
+            rotary_embeddings=self.rotary_embeddings,
         )
 
         out = shard_sequence(out, shapes=shapes, mgroup=model_comm_group)
@@ -222,6 +188,16 @@
         out = self.projection(out)
 
         return out
+
+    def forward(
+        self, x: Tensor, shapes: list, batch_size: int, model_comm_group: Optional[ProcessGroup] = None
+    ) -> Tensor:
+
+        query = self.lin_q(x)
+        key = self.lin_k(x)
+        value = self.lin_v(x)
+
+        return self.attention_computation(query, key, value, shapes, batch_size, model_comm_group)
 
 
 class SDPAAttentionWrapper(nn.Module):
@@ -272,28 +248,6 @@
             self.update_mask(sequence_len, window_size=window_size, device=query.device)
 
         with torch.nn.attention.sdpa_kernel(backends=[torch.nn.attention.SDPBackend.MATH]):
-=======
-        if self.qk_norm:
-            query = self.q_norm(query)
-            key = self.k_norm(key)
-
-        if _FLASH_ATTENTION_AVAILABLE:
-            query, key, value = (
-                einops.rearrange(t, "batch heads grid vars -> batch grid heads vars") for t in (query, key, value)
-            )
-            if self.rotary_embeddings:  # can this be done in a better way?
-                key = key.unsqueeze(-3)
-                value = value.unsqueeze(-3)
-                keyvalue = torch.cat((key, value), dim=-3)
-                query, keyvalue = self.rotary_emb(
-                    query, keyvalue, max_seqlen=max(keyvalue.shape[1], query.shape[1])
-                )  # assumption seq const
-                key = keyvalue[:, :, 0, ...]
-                value = keyvalue[:, :, 1, ...]
-            out = self.attention(query, key, value, causal=False, window_size=self.window_size, dropout_p=dropout_p)
-            out = einops.rearrange(out, "batch grid heads vars -> batch heads grid vars")
-        else:
->>>>>>> c85062d9
             out = self.attention(
                 query,
                 key,
@@ -301,7 +255,6 @@
                 attn_mask=self.mask,
                 is_causal=causal,
                 dropout_p=dropout_p,
-<<<<<<< HEAD
             )
 
         return out
@@ -320,7 +273,12 @@
         if version.parse(flash_attn.__version__) < version.parse("2.6.0"):
             raise RuntimeError("Error: Flash-attn version is too low. Update to 2.6.0 or higher.")
         else:
+            from flash_attn.layers.rotary import RotaryEmbedding
+
             self.attention = flash_attn.flash_attn_func
+
+        if self.rotary_embeddings:  # find alternative implementation
+            self.rotary_emb = RotaryEmbedding(dim=self.head_dim)
 
     def forward(
         self,
@@ -333,12 +291,23 @@
         dropout_p: float = 0.0,
         softcap: Optional[float] = None,
         alibi_slopes: torch.Tensor = None,
+        rotary_embeddings: bool = False,
     ):
         query, key, value = (
             einops.rearrange(t, "batch heads grid vars -> batch grid heads vars") for t in (query, key, value)
         )
 
         alibi_slopes = alibi_slopes.repeat(batch_size, 1).to(query.device) if alibi_slopes is not None else None
+
+        if rotary_embeddings:  # can this be done in a better way?
+            key = key.unsqueeze(-3)
+            value = value.unsqueeze(-3)
+            keyvalue = torch.cat((key, value), dim=-3)
+            query, keyvalue = self.rotary_emb(
+                query, keyvalue, max_seqlen=max(keyvalue.shape[1], query.shape[1])
+            )  # assumption seq const
+            key = keyvalue[:, :, 0, ...]
+            value = keyvalue[:, :, 1, ...]
 
         out = self.attention(
             query,
@@ -352,6 +321,22 @@
         )
         out = einops.rearrange(out, "batch grid heads vars -> batch heads grid vars")
         return out
+
+
+class MultiHeadCrossAttention(MultiHeadSelfAttention):
+    """Multi Head Cross Attention Pytorch Layer."""
+
+    def __init__(self, *args, **kwargs):
+        super().__init__(*args, **kwargs)
+
+    def forward(
+        self, x: PairTensor, shapes: list, batch_size: int, model_comm_group: Optional[ProcessGroup] = None
+    ) -> Tensor:
+        query = self.lin_q(x[1])
+        key = self.lin_k(x[0])
+        value = self.lin_v(x[0])
+
+        return self.attention_computation(query, key, value, shapes, batch_size, model_comm_group)
 
 
 def get_alibi_slopes(num_heads: int) -> Tensor:
@@ -374,33 +359,4 @@
         slope_hat_0 = 2 ** (-4 / n)
         alibi_slopes_hat = torch.pow(slope_hat_0, torch.arange(1, 1 + 2 * (num_heads - n), 2))
         alibi_slopes = torch.cat([alibi_slopes, alibi_slopes_hat])
-    return alibi_slopes
-=======
-            )  # expects (batch heads grid variable) format
-        out = shard_sequence(out, shapes=shapes, mgroup=model_comm_group)
-        out = einops.rearrange(out, "batch heads grid vars -> (batch grid) (heads vars)")
-        return self.projection(out)
-
-    def forward(
-        self, x: Tensor, shapes: list, batch_size: int, model_comm_group: Optional[ProcessGroup] = None
-    ) -> Tensor:
-        query = self.lin_q(x)
-        key = self.lin_k(x)
-        value = self.lin_v(x)
-        return self.attention_computation(query, key, value, shapes, batch_size, model_comm_group)
-
-
-class MultiHeadCrossAttention(MultiHeadSelfAttention):
-    """Multi Head Cross Attention Pytorch Layer."""
-
-    def __init__(self, *args, **kwargs):
-        super().__init__(*args, **kwargs)
-
-    def forward(
-        self, x: PairTensor, shapes: list, batch_size: int, model_comm_group: Optional[ProcessGroup] = None
-    ) -> Tensor:
-        query = self.lin_q(x[1])
-        key = self.lin_k(x[0])
-        value = self.lin_v(x[0])
-        return self.attention_computation(query, key, value, shapes, batch_size, model_comm_group)
->>>>>>> c85062d9
+    return alibi_slopes