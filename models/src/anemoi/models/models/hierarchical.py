--- conflicted
+++ resolved
@@ -71,7 +71,6 @@
         self._calculate_shapes_and_indices(data_indices)
         self._assert_matching_indices(data_indices)
 
-<<<<<<< HEAD
         # build networks
         self._build_truncation(self._truncation_data)
         self._build_networks(model_config)
@@ -79,20 +78,6 @@
 
     def _build_networks(self, model_config):
         """Builds the model components."""
-=======
-        self.input_dim = self._calculate_input_dim(model_config)
-        self.input_dim_latent = self._calculate_input_dim_latent(model_config)
-
-        # we can't register these as buffers because DDP does not support sparse tensors
-        # these will be moved to the GPU when first used via sefl.interpolate_down/interpolate_up
-        self.A_down, self.A_up = None, None
-        if "down" in self._truncation_data:
-            self.A_down = self._make_truncation_matrix(self._truncation_data["down"])
-            LOGGER.info("Truncation: A_down %s", self.A_down.shape)
-        if "up" in self._truncation_data:
-            self.A_up = self._make_truncation_matrix(self._truncation_data["up"])
-            LOGGER.info("Truncation: A_up %s", self.A_up.shape)
->>>>>>> 507b4414
 
         # Encoder data -> hidden
         self.encoder = instantiate(
@@ -195,25 +180,6 @@
             dst_grid_size=self.node_attributes.num_nodes[self._graph_name_data],
         )
 
-<<<<<<< HEAD
-=======
-        # Instantiation of model output bounding functions (e.g., to ensure outputs like TP are positive definite)
-        self.boundings = nn.ModuleList(
-            [
-                instantiate(
-                    cfg,
-                    name_to_index=self.data_indices.model.output.name_to_index,
-                    statistics=self.statistics,
-                    name_to_index_stats=self.data_indices.data.input.name_to_index,
-                )
-                for cfg in getattr(model_config.model, "bounding", [])
-            ]
-        )
-
-    def _calculate_input_dim_latent(self, model_config):
-        return self.node_attributes.attr_ndims[self._graph_hidden_names[0]]
-
->>>>>>> 507b4414
     def forward(
         self,
         x: Tensor,
