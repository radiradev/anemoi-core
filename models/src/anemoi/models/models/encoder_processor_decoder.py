--- conflicted
+++ resolved
@@ -59,7 +59,11 @@
         """
         super().__init__()
         self._graph_data = graph_data
-<<<<<<< HEAD
+        self.data_indices = data_indices
+        self.statistics = statistics
+        self._truncation_data = truncation_data
+
+        model_config = DotDict(model_config)
         self._graph_name_data = model_config.graph.data
         self._graph_name_hidden = model_config.graph.hidden
 
@@ -69,15 +73,9 @@
 
         self._calculate_shapes_and_indices(data_indices)
         self._assert_matching_indices(data_indices)
-=======
->>>>>>> 40aa71c8
         self.data_indices = data_indices
         self.statistics = statistics
-        self._truncation_data = truncation_data
-
-        model_config = DotDict(model_config)
-        self._graph_name_data = model_config.graph.data
-        self._graph_name_hidden = model_config.graph.hidden
+
         self.multi_step = model_config.training.multistep_input
         self.num_channels = model_config.model.num_channels
 
@@ -290,15 +288,11 @@
         batch_size: int,
         shard_shapes: tuple[tuple[int, int], tuple[int, int]],
         model_comm_group: Optional[ProcessGroup] = None,
-<<<<<<< HEAD
-        act_checkpointing: bool = False,
-=======
         x_src_is_sharded: bool = False,
         x_dst_is_sharded: bool = False,
         keep_x_dst_sharded: bool = False,
-        use_reentrant: bool = False,
+        act_checkpointing: bool = False,
         **kwargs,
->>>>>>> 40aa71c8
     ) -> Tensor:
         """Run mapper with activation checkpoint.
 
@@ -315,32 +309,20 @@
         model_comm_group : ProcessGroup
             model communication group, specifies which GPUs work together
             in one model instance
-<<<<<<< HEAD
-        act_checkpointing : bool, optional
-            Use activation checkpointing
-=======
         x_src_is_sharded : bool, optional
             Source data is sharded, by default False
         x_dst_is_sharded : bool, optional
             Destination data is sharded, by default False
         keep_x_dst_sharded : bool, optional
             Keep destination data sharded, by default False
-        use_reentrant : bool, optional
-            Use reentrant, by default False
->>>>>>> 40aa71c8
+        act_checkpointing : bool, optional
+            Use activation checkpointing
 
         Returns
         -------
         Tensor
             Mapped data
         """
-<<<<<<< HEAD
-        kwargs = {"batch_size": batch_size, "shard_shapes": shard_shapes, "model_comm_group": model_comm_group}
-
-        if act_checkpointing:
-            return checkpoint(mapper, data, **kwargs, use_reentrant=False)
-        return mapper(data, **kwargs)
-=======
         mapper_args = {
             "batch_size": batch_size,
             "shard_shapes": shard_shapes,
@@ -348,11 +330,14 @@
             "x_src_is_sharded": x_src_is_sharded,
             "x_dst_is_sharded": x_dst_is_sharded,
             "keep_x_dst_sharded": keep_x_dst_sharded,
+            "act_checkpointing": act_checkpointing,
             **kwargs,
         }
-        if isinstance(mapper, GraphTransformerBaseMapper) and mapper.shard_strategy == "edges":
-            return mapper(data, **mapper_args)  # finer grained checkpointing inside GTM with edge sharding
-        return checkpoint(mapper, data, **mapper_args, use_reentrant=use_reentrant)
+        # Determine if checkpointing is needed, GTM with edge sharding has custom checkpointing
+        no_ckpt = (not act_checkpointing) or (isinstance(mapper, GraphTransformerBaseMapper) and mapper.shard_strategy == "edges") 
+        if no_ckpt:
+            return mapper(data, **mapper_args)
+        return checkpoint(mapper, data, **mapper_args, use_reentrant=False)
 
     def forward(
         self,
@@ -372,7 +357,6 @@
             Model communication group, by default None
         grid_shard_shapes : list, optional
             Shard shapes of the grid, by default None
->>>>>>> 40aa71c8
 
         Returns
         -------
@@ -398,13 +382,10 @@
             batch_size=batch_size,
             shard_shapes=(shard_shapes_data, shard_shapes_hidden),
             model_comm_group=model_comm_group,
-<<<<<<< HEAD
-            act_checkpointing=self.encoder_act_checkpointing,
-=======
             x_src_is_sharded=in_out_sharded,  # x_data_latent comes sharded iff in_out_sharded
             x_dst_is_sharded=False,  # x_latent does not come sharded
             keep_x_dst_sharded=True,  # always keep x_latent sharded for the processor
->>>>>>> 40aa71c8
+            act_checkpointing=self.encoder_act_checkpointing,
         )
 
         # Processor
@@ -426,13 +407,10 @@
             batch_size=batch_size,
             shard_shapes=(shard_shapes_hidden, shard_shapes_data),
             model_comm_group=model_comm_group,
-<<<<<<< HEAD
-            act_checkpointing=self.decoder_act_checkpointing,
-=======
             x_src_is_sharded=True,  # x_latent always comes sharded
             x_dst_is_sharded=in_out_sharded,  # x_data_latent comes sharded iff in_out_sharded
             keep_x_dst_sharded=in_out_sharded,  # keep x_out sharded iff in_out_sharded
->>>>>>> 40aa71c8
+            act_checkpointing=self.decoder_act_checkpointing,
         )
 
         x_out = self._assemble_output(x_out, x_skip, batch_size, ensemble_size, x.dtype)
