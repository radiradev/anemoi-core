--- conflicted
+++ resolved
@@ -63,16 +63,24 @@
 
         self.node_attributes = NamedNodesAttributes(model_config.model.trainable_parameters.hidden, self._graph_data)
 
-<<<<<<< HEAD
-        self._truncation_data = truncation_data
-
-        input_dim = self._calculate_input_dim(model_config)
-=======
         self._calculate_shapes_and_indices(data_indices)
         self._assert_matching_indices(data_indices)
         self.data_indices = data_indices
         self.statistics = statistics
->>>>>>> a3f51deb
+
+        # read config.model.layer_kernels to get the implementation for certain layers
+        self.layer_kernels_encoder = load_layer_kernels(model_config.model.layer_kernels.get("encoder", {}))
+        self.layer_kernels_decoder = load_layer_kernels(model_config.model.layer_kernels.get("decoder", {}))
+        self.layer_kernels_processor = load_layer_kernels(model_config.model.layer_kernels.get("processor", {}))
+
+        self.multi_step = model_config.training.multistep_input
+        self.num_channels = model_config.model.num_channels
+
+        self.node_attributes = NamedNodesAttributes(model_config.model.trainable_parameters.hidden, self._graph_data)
+
+        self._truncation_data = truncation_data
+
+        self.input_dim = self._calculate_input_dim(model_config)
 
         # we can't register these as buffers because DDP does not support sparse tensors
         # these will be moved to the GPU when first used via sefl.interpolate_down/interpolate_up
@@ -93,7 +101,7 @@
             sub_graph=self._graph_data[(self._graph_name_data, "to", self._graph_name_hidden)],
             src_grid_size=self.node_attributes.num_nodes[self._graph_name_data],
             dst_grid_size=self.node_attributes.num_nodes[self._graph_name_hidden],
-            layer_kernels=load_layer_kernels(model_config.model.layer_kernels.get("encoder", {})),
+            layer_kernels=self.layer_kernels_encoder,
         )
 
         # Processor hidden -> hidden
@@ -103,7 +111,7 @@
             sub_graph=self._graph_data[(self._graph_name_hidden, "to", self._graph_name_hidden)],
             src_grid_size=self.node_attributes.num_nodes[self._graph_name_hidden],
             dst_grid_size=self.node_attributes.num_nodes[self._graph_name_hidden],
-            layer_kernels=load_layer_kernels(model_config.model.layer_kernels.get("processor", {})),
+            layer_kernels=self.layer_kernels_processor,
         )
 
         # Decoder hidden -> data
@@ -116,7 +124,7 @@
             sub_graph=self._graph_data[(self._graph_name_hidden, "to", self._graph_name_data)],
             src_grid_size=self.node_attributes.num_nodes[self._graph_name_hidden],
             dst_grid_size=self.node_attributes.num_nodes[self._graph_name_data],
-            layer_kernels=load_layer_kernels(model_config.model.layer_kernels.get("decoder", {})),
+            layer_kernels=self.layer_kernels_decoder,
         )
 
         # Instantiation of model output bounding functions (e.g., to ensure outputs like TP are positive definite)
