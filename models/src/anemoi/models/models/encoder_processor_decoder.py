--- conflicted
+++ resolved
@@ -15,16 +15,13 @@
 import torch
 from hydra.utils import instantiate
 from torch import Tensor
+from torch import nn
 from torch.distributed.distributed_c10d import ProcessGroup
 from torch_geometric.data import HeteroData
 
-<<<<<<< HEAD
-=======
-from anemoi.models.distributed.graph import gather_channels
 from anemoi.models.distributed.graph import gather_tensor
-from anemoi.models.distributed.graph import shard_channels
->>>>>>> 507b4414
 from anemoi.models.distributed.graph import shard_tensor
+from anemoi.models.distributed.shapes import apply_shard_shapes
 from anemoi.models.distributed.shapes import get_shard_shapes
 from anemoi.models.models import AnemoiGraphModelBase
 from anemoi.utils.config import DotDict
@@ -55,7 +52,6 @@
         graph_data : HeteroData
             Graph definition
         """
-<<<<<<< HEAD
 
         super().__init__(
             model_config=model_config,
@@ -67,37 +63,6 @@
 
     def _build_networks(self, model_config: DotDict) -> None:
         """Builds the model components."""
-=======
-        super().__init__()
-        self._graph_data = graph_data
-        self.data_indices = data_indices
-        self.statistics = statistics
-        self._truncation_data = truncation_data
-
-        model_config = DotDict(model_config)
-        self._graph_name_data = model_config.graph.data
-        self._graph_name_hidden = model_config.graph.hidden
-        self.multi_step = model_config.training.multistep_input
-        self.num_channels = model_config.model.num_channels
-
-        self.node_attributes = NamedNodesAttributes(model_config.model.trainable_parameters.hidden, self._graph_data)
-
-        self._calculate_shapes_and_indices(data_indices)
-        self._assert_matching_indices(data_indices)
-
-        self.input_dim = self._calculate_input_dim(model_config)
-        self.input_dim_latent = self._calculate_input_dim_latent(model_config)
-
-        # we can't register these as buffers because DDP does not support sparse tensors
-        # these will be moved to the GPU when first used via sefl.interpolate_down/interpolate_up
-        self.A_down, self.A_up = None, None
-        if "down" in self._truncation_data:
-            self.A_down = self._make_truncation_matrix(self._truncation_data["down"])
-            LOGGER.info("Truncation: A_down %s", self.A_down.shape)
-        if "up" in self._truncation_data:
-            self.A_up = self._make_truncation_matrix(self._truncation_data["up"])
-            LOGGER.info("Truncation: A_up %s", self.A_up.shape)
->>>>>>> 507b4414
 
         # Encoder data -> hidden
         self.encoder = instantiate(
@@ -134,70 +99,6 @@
             dst_grid_size=self.node_attributes.num_nodes[self._graph_name_data],
         )
 
-<<<<<<< HEAD
-=======
-        # Instantiation of model output bounding functions (e.g., to ensure outputs like TP are positive definite)
-        self.boundings = nn.ModuleList(
-            [
-                instantiate(
-                    cfg,
-                    name_to_index=self.data_indices.model.output.name_to_index,
-                    statistics=self.statistics,
-                    name_to_index_stats=self.data_indices.data.input.name_to_index,
-                )
-                for cfg in getattr(model_config.model, "bounding", [])
-            ]
-        )
-
-    def _make_truncation_matrix(self, A, data_type=torch.float32):
-        A_ = torch.sparse_coo_tensor(
-            torch.tensor(np.vstack(A.nonzero()), dtype=torch.long),
-            torch.tensor(A.data, dtype=data_type),
-            size=A.shape,
-        ).coalesce()
-        return A_
-
-    def _multiply_sparse(self, x, A):
-        return torch.sparse.mm(A, x)
-
-    def _truncate_fields(self, x, A, batch_size=None, auto_cast=False):
-        if not batch_size:
-            batch_size = x.shape[0]
-        out = []
-        with torch.amp.autocast(device_type="cuda", enabled=auto_cast):
-            for i in range(batch_size):
-                out.append(self._multiply_sparse(x[i, ...], A))
-        return torch.stack(out)
-
-    def _get_shard_shapes(self, x, dim=0, shard_shapes_dim=None, model_comm_group=None):
-        if shard_shapes_dim is None:
-            return get_shard_shapes(x, dim, model_comm_group)
-        else:
-            return apply_shard_shapes(x, dim, shard_shapes_dim)
-
-    def _apply_truncation(self, x, grid_shard_shapes=None, model_comm_group=None):
-        if self.A_down is not None or self.A_up is not None:
-            if grid_shard_shapes is not None:
-                shard_shapes = self._get_shard_shapes(x, -2, grid_shard_shapes, model_comm_group)
-                # grid-sharded input: reshard to channel-shards to apply truncation
-                x = shard_channels(x, shard_shapes, model_comm_group)  # we get the full sequence here
-
-            # these can't be registered as buffers because ddp does not like to broadcast sparse tensors
-            # hence we check that they are on the correct device ; copy should only happen in the first forward run
-            if self.A_down is not None:
-                self.A_down = self.A_down.to(x.device)
-                x = self._truncate_fields(x, self.A_down)  # to coarse resolution
-            if self.A_up is not None:
-                self.A_up = self.A_up.to(x.device)
-                x = self._truncate_fields(x, self.A_up)  # back to high resolution
-
-            if grid_shard_shapes is not None:
-                # back to grid-sharding as before
-                x = gather_channels(x, shard_shapes, model_comm_group)
-
-        return x
-
->>>>>>> 507b4414
     def _assemble_input(self, x, batch_size, grid_shard_shapes=None, model_comm_group=None):
         x_skip = x[:, -1, ...]
         x_skip = einops.rearrange(x_skip, "batch ensemble grid vars -> (batch ensemble) grid vars")
@@ -241,109 +142,6 @@
             x_out = bounding(x_out)
         return x_out
 
-<<<<<<< HEAD
-=======
-    def _calculate_input_dim(self, model_config):
-        return self.multi_step * self.num_input_channels + self.node_attributes.attr_ndims[self._graph_name_data]
-
-    def _calculate_input_dim_latent(self, model_config):
-        return self.node_attributes.attr_ndims[self._graph_name_hidden]
-
-    def _calculate_shapes_and_indices(self, data_indices: dict) -> None:
-        self.num_input_channels = len(data_indices.model.input)
-        self.num_output_channels = len(data_indices.model.output)
-        self.num_input_channels_prognostic = len(data_indices.model.input.prognostic)
-        self._internal_input_idx = data_indices.model.input.prognostic
-        self._internal_output_idx = data_indices.model.output.prognostic
-
-    def _assert_matching_indices(self, data_indices: dict) -> None:
-        assert len(self._internal_output_idx) == len(data_indices.model.output.full) - len(
-            data_indices.model.output.diagnostic
-        ), (
-            f"Mismatch between the internal data indices ({len(self._internal_output_idx)}) and "
-            f"the output indices excluding diagnostic variables "
-            f"({len(data_indices.model.output.full) - len(data_indices.model.output.diagnostic)})",
-        )
-        assert len(self._internal_input_idx) == len(
-            self._internal_output_idx,
-        ), f"Model indices must match {self._internal_input_idx} != {self._internal_output_idx}"
-
-    def _assert_valid_sharding(
-        self,
-        batch_size: int,
-        ensemble_size: int,
-        in_out_sharded: bool,
-        model_comm_group: Optional[ProcessGroup] = None,
-    ) -> None:
-        assert not (
-            in_out_sharded and model_comm_group is None
-        ), "If input is sharded, model_comm_group must be provided."
-
-        if model_comm_group is not None:
-            assert (
-                model_comm_group.size() == 1 or batch_size == 1
-            ), "Only batch size of 1 is supported when model is sharded across GPUs"
-
-            assert (
-                model_comm_group.size() == 1 or ensemble_size == 1
-            ), "Ensemble size per device must be 1 when model is sharded across GPUs"
-
-    def _run_mapper(
-        self,
-        mapper: nn.Module,
-        data: tuple[Tensor],
-        batch_size: int,
-        shard_shapes: tuple[tuple[int, int], tuple[int, int]],
-        model_comm_group: Optional[ProcessGroup] = None,
-        x_src_is_sharded: bool = False,
-        x_dst_is_sharded: bool = False,
-        keep_x_dst_sharded: bool = False,
-        use_reentrant: bool = False,
-        **kwargs,
-    ) -> Tensor:
-        """Run mapper with activation checkpoint.
-
-        Parameters
-        ----------
-        mapper : nn.Module
-            Which processor to use
-        data : tuple[Tensor]
-            tuple of data to pass in
-        batch_size: int,
-            Batch size
-        shard_shapes : tuple[tuple[int, int], tuple[int, int]]
-            Shard shapes for the data
-        model_comm_group : ProcessGroup
-            model communication group, specifies which GPUs work together
-            in one model instance
-        x_src_is_sharded : bool, optional
-            Source data is sharded, by default False
-        x_dst_is_sharded : bool, optional
-            Destination data is sharded, by default False
-        keep_x_dst_sharded : bool, optional
-            Keep destination data sharded, by default False
-        use_reentrant : bool, optional
-            Use reentrant, by default False
-
-        Returns
-        -------
-        Tensor
-            Mapped data
-        """
-        mapper_args = {
-            "batch_size": batch_size,
-            "shard_shapes": shard_shapes,
-            "model_comm_group": model_comm_group,
-            "x_src_is_sharded": x_src_is_sharded,
-            "x_dst_is_sharded": x_dst_is_sharded,
-            "keep_x_dst_sharded": keep_x_dst_sharded,
-            **kwargs,
-        }
-        if isinstance(mapper, GraphTransformerBaseMapper) and mapper.shard_strategy == "edges":
-            return mapper(data, **mapper_args)  # finer grained checkpointing inside GTM with edge sharding
-        return checkpoint(mapper, data, **mapper_args, use_reentrant=use_reentrant)
-
->>>>>>> 507b4414
     def forward(
         self,
         x: Tensor,
