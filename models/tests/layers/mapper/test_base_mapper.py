--- conflicted
+++ resolved
@@ -16,9 +16,6 @@
 from torch import nn
 from torch_geometric.data import HeteroData
 
-<<<<<<< HEAD
-from anemoi.models.layers.mapper.base import BaseMapper
-=======
 from anemoi.models.layers.mapper import BaseMapper
 from anemoi.models.layers.utils import load_layer_kernels
 from anemoi.utils.config import DotDict
@@ -36,7 +33,6 @@
 
     def __post_init__(self):
         self.layer_kernels = load_layer_kernels(instance=False)
->>>>>>> 85777729
 
 
 class TestBaseMapper:
